import { buildModule } from "@nomicfoundation/hardhat-ignition/modules";
import SMARTModule from "../main";

const SMARTOnboardingSystemModule = buildModule(
<<<<<<< HEAD
	"SMARTOnboardingSystemModule",
	(m) => {
		const { systemFactory } = m.useModule(SMARTModule);

		const createSystem = m.call(systemFactory, "createSystem");
		const systemAddress = m.readEventArgument(
			createSystem,
			"SMARTSystemCreated",
			"systemAddress",
			{ id: "systemAddress" }
		);
		const system = m.contractAt("SMARTSystem", systemAddress, {
			id: "system",
		});

		const bootstrap = m.call(system, "bootstrap");

		const complianceAddress = m.readEventArgument(
			bootstrap,
			"Bootstrapped",
			"complianceProxy",
			{ id: "complianceAddress" }
		);

		const compliance = m.contractAt("ISMARTCompliance", complianceAddress, {
			id: "compliance",
		});

		const identityRegistryAddress = m.readEventArgument(
			bootstrap,
			"Bootstrapped",
			"identityRegistryProxy",
			{ id: "identityRegistryAddress" }
		);

		const identityRegistry = m.contractAt(
			"ISMARTIdentityRegistry",
			identityRegistryAddress,
			{ id: "identityRegistry" }
		);

		const identityRegistryStorageAddress = m.readEventArgument(
			bootstrap,
			"Bootstrapped",
			"identityRegistryStorageProxy",
			{ id: "identityRegistryStorageAddress" }
		);

		const identityRegistryStorage = m.contractAt(
			"ISMARTIdentityRegistryStorage",
			identityRegistryStorageAddress,
			{ id: "identityRegistryStorage" }
		);

		const trustedIssuersRegistryAddress = m.readEventArgument(
			bootstrap,
			"Bootstrapped",
			"trustedIssuersRegistryProxy",
			{ id: "trustedIssuersRegistryAddress" }
		);

		const trustedIssuersRegistry = m.contractAt(
			"IERC3643TrustedIssuersRegistry",
			trustedIssuersRegistryAddress,
			{ id: "trustedIssuersRegistry" }
		);

		const topicSchemeRegistryAddress = m.readEventArgument(
			bootstrap,
			"Bootstrapped",
			"topicSchemeRegistryProxy",
			{ id: "topicSchemeRegistryAddress" }
		);

		const topicSchemeRegistry = m.contractAt(
			"ISMARTTopicSchemeRegistry",
			topicSchemeRegistryAddress,
			{ id: "topicSchemeRegistry" }
		);

		const identityFactoryAddress = m.readEventArgument(
			bootstrap,
			"Bootstrapped",
			"identityFactoryProxy",
			{ id: "identityFactoryAddress" }
		);

		const identityFactory = m.contractAt(
			"ISMARTIdentityFactory",
			identityFactoryAddress,
			{ id: "identityFactory" }
		);
		return {
			system,
			compliance,
			identityRegistry,
			identityRegistryStorage,
			trustedIssuersRegistry,
			topicSchemeRegistry,
			identityFactory,
		};
	}
=======
  "SMARTOnboardingSystemModule",
  (m) => {
    const { systemFactory } = m.useModule(SMARTModule);

    const createSystem = m.call(systemFactory, "createSystem");
    const systemAddress = m.readEventArgument(
      createSystem,
      "SMARTSystemCreated",
      "systemAddress",
      { id: "systemAddress" },
    );
    const system = m.contractAt("SMARTSystem", systemAddress, {
      id: "system",
    });

    const bootstrap = m.call(system, "bootstrap");

    const complianceAddress = m.readEventArgument(
      bootstrap,
      "Bootstrapped",
      "complianceProxy",
      { id: "complianceAddress" },
    );

    const compliance = m.contractAt("ISMARTCompliance", complianceAddress, {
      id: "compliance",
    });

    const identityRegistryAddress = m.readEventArgument(
      bootstrap,
      "Bootstrapped",
      "identityRegistryProxy",
      { id: "identityRegistryAddress" },
    );

    const identityRegistry = m.contractAt(
      "ISMARTIdentityRegistry",
      identityRegistryAddress,
      { id: "identityRegistry" },
    );

    const identityRegistryStorageAddress = m.readEventArgument(
      bootstrap,
      "Bootstrapped",
      "identityRegistryStorageProxy",
      { id: "identityRegistryStorageAddress" },
    );

    const identityRegistryStorage = m.contractAt(
      "IERC3643IdentityRegistryStorage", // TODO this will change with next PR
      identityRegistryStorageAddress,
      { id: "identityRegistryStorage" },
    );

    const trustedIssuersRegistryAddress = m.readEventArgument(
      bootstrap,
      "Bootstrapped",
      "trustedIssuersRegistryProxy",
      { id: "trustedIssuersRegistryAddress" },
    );

    const trustedIssuersRegistry = m.contractAt(
      "IERC3643TrustedIssuersRegistry",
      trustedIssuersRegistryAddress,
      { id: "trustedIssuersRegistry" },
    );

    const topicSchemeRegistryAddress = m.readEventArgument(
      bootstrap,
      "Bootstrapped",
      "topicSchemeRegistryProxy",
      { id: "topicSchemeRegistryAddress" },
    );

    const topicSchemeRegistry = m.contractAt(
      "ISMARTTopicSchemeRegistry",
      topicSchemeRegistryAddress,
      { id: "topicSchemeRegistry" },
    );

    const identityFactoryAddress = m.readEventArgument(
      bootstrap,
      "Bootstrapped",
      "identityFactoryProxy",
      { id: "identityFactoryAddress" },
    );

    const identityFactory = m.contractAt(
      "ISMARTIdentityFactory",
      identityFactoryAddress,
      { id: "identityFactory" },
    );
    return {
      system,
      compliance,
      identityRegistry,
      identityRegistryStorage,
      trustedIssuersRegistry,
      topicSchemeRegistry,
      identityFactory,
    };
  },
>>>>>>> 4aa0cd66
);

export default SMARTOnboardingSystemModule;<|MERGE_RESOLUTION|>--- conflicted
+++ resolved
@@ -2,110 +2,6 @@
 import SMARTModule from "../main";
 
 const SMARTOnboardingSystemModule = buildModule(
-<<<<<<< HEAD
-	"SMARTOnboardingSystemModule",
-	(m) => {
-		const { systemFactory } = m.useModule(SMARTModule);
-
-		const createSystem = m.call(systemFactory, "createSystem");
-		const systemAddress = m.readEventArgument(
-			createSystem,
-			"SMARTSystemCreated",
-			"systemAddress",
-			{ id: "systemAddress" }
-		);
-		const system = m.contractAt("SMARTSystem", systemAddress, {
-			id: "system",
-		});
-
-		const bootstrap = m.call(system, "bootstrap");
-
-		const complianceAddress = m.readEventArgument(
-			bootstrap,
-			"Bootstrapped",
-			"complianceProxy",
-			{ id: "complianceAddress" }
-		);
-
-		const compliance = m.contractAt("ISMARTCompliance", complianceAddress, {
-			id: "compliance",
-		});
-
-		const identityRegistryAddress = m.readEventArgument(
-			bootstrap,
-			"Bootstrapped",
-			"identityRegistryProxy",
-			{ id: "identityRegistryAddress" }
-		);
-
-		const identityRegistry = m.contractAt(
-			"ISMARTIdentityRegistry",
-			identityRegistryAddress,
-			{ id: "identityRegistry" }
-		);
-
-		const identityRegistryStorageAddress = m.readEventArgument(
-			bootstrap,
-			"Bootstrapped",
-			"identityRegistryStorageProxy",
-			{ id: "identityRegistryStorageAddress" }
-		);
-
-		const identityRegistryStorage = m.contractAt(
-			"ISMARTIdentityRegistryStorage",
-			identityRegistryStorageAddress,
-			{ id: "identityRegistryStorage" }
-		);
-
-		const trustedIssuersRegistryAddress = m.readEventArgument(
-			bootstrap,
-			"Bootstrapped",
-			"trustedIssuersRegistryProxy",
-			{ id: "trustedIssuersRegistryAddress" }
-		);
-
-		const trustedIssuersRegistry = m.contractAt(
-			"IERC3643TrustedIssuersRegistry",
-			trustedIssuersRegistryAddress,
-			{ id: "trustedIssuersRegistry" }
-		);
-
-		const topicSchemeRegistryAddress = m.readEventArgument(
-			bootstrap,
-			"Bootstrapped",
-			"topicSchemeRegistryProxy",
-			{ id: "topicSchemeRegistryAddress" }
-		);
-
-		const topicSchemeRegistry = m.contractAt(
-			"ISMARTTopicSchemeRegistry",
-			topicSchemeRegistryAddress,
-			{ id: "topicSchemeRegistry" }
-		);
-
-		const identityFactoryAddress = m.readEventArgument(
-			bootstrap,
-			"Bootstrapped",
-			"identityFactoryProxy",
-			{ id: "identityFactoryAddress" }
-		);
-
-		const identityFactory = m.contractAt(
-			"ISMARTIdentityFactory",
-			identityFactoryAddress,
-			{ id: "identityFactory" }
-		);
-		return {
-			system,
-			compliance,
-			identityRegistry,
-			identityRegistryStorage,
-			trustedIssuersRegistry,
-			topicSchemeRegistry,
-			identityFactory,
-		};
-	}
-=======
   "SMARTOnboardingSystemModule",
   (m) => {
     const { systemFactory } = m.useModule(SMARTModule);
@@ -208,7 +104,6 @@
       identityFactory,
     };
   },
->>>>>>> 4aa0cd66
 );
 
 export default SMARTOnboardingSystemModule;