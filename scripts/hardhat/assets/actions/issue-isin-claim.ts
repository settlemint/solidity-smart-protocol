--- conflicted
+++ resolved
@@ -8,27 +8,26 @@
   tokenIdentityAddress: Address,
   isin: string
 ) => {
-  const encodedIsinData = encodeAbiParameters(
-    parseAbiParameters("string isinValue"),
-    [isin]
-  );
+	const encodedIsinData = encodeAbiParameters(
+		parseAbiParameters("string isinValue"),
+		[isin],
+	);
 
-  const { data: isinClaimData, signature: isinClaimSignature } =
-    await claimIssuer.createClaim(
-      tokenIdentityAddress,
-      SMARTTopics.isin,
-      encodedIsinData
-    );
+	const { data: isinClaimData, signature: isinClaimSignature } =
+		await claimIssuer.createClaim(
+			tokenIdentityAddress,
+			SMARTTopics.isin,
+			encodedIsinData,
+		);
 
-  console.log("Isin claim:", isinClaimData, isinClaimSignature);
+	console.log("Isin claim:", isinClaimData, isinClaimSignature);
 
-  const tokenIdentityContract = await getContractInstance({
-    address: tokenIdentityAddress,
-    abi: SMARTContracts.tokenIdentity,
-    walletClient: claimIssuer.getWalletClient(),
-  });
+	const tokenIdentityContract = await getContractInstance({
+		address: tokenIdentityAddress,
+		abi: SMARTContracts.tokenIdentity,
+		walletClient: claimIssuer.getWalletClient(),
+	});
 
-<<<<<<< HEAD
 	// TODO: Add claim
 	const claimIssuerIdentity = await claimIssuer.getOrCreateIdentity();
 	await tokenIdentityContract.write.addClaim([
@@ -39,15 +38,4 @@
 		isinClaimData,
 		"",
 	]);
-=======
-  // TODO: Add claim
-  // await tokenIdentityContract.write.addClaim([
-  // 	SMARTTopics.isin,
-  // 	1, // ECDSA
-  // 	claimIssuer.address,
-  // 	isinClaimSignature,
-  // 	isinClaimData,
-  // 	"",
-  // ]);
->>>>>>> a308c23e
 };