--- conflicted
+++ resolved
@@ -17,7 +17,6 @@
 export const createBond = async (depositToken: Address) => {
 	const bondFactory = smartProtocolDeployer.getBondFactoryContract();
 
-<<<<<<< HEAD
 	const transactionHash = await bondFactory.write.createBond(
 		[
 			"Euro Bonds",
@@ -27,28 +26,14 @@
 			BigInt(Math.floor(Date.now() / 1000) + 365 * 24 * 60 * 60), // 1 year
 			BigInt(123),
 			depositToken,
-			[SMARTTopics.kyc, SMARTTopics.aml],
+			[
+				topicManager.getTopicId(SMARTTopic.kyc),
+				topicManager.getTopicId(SMARTTopic.aml),
+			],
 			[], // TODO: fill in with the setup for ATK
 		],
 		{ account: null, chain: undefined }
 	);
-=======
-	// TODO: typing doesn't work? Check txsigner utils
-	const transactionHash: Hex = await bondFactory.write.createBond([
-		"Euro Bonds",
-		"EURB",
-		6,
-		1000000 * 10 ** 6,
-		Math.floor(Date.now() / 1000) + 365 * 24 * 60 * 60, // 1 year
-		123,
-		depositToken,
-		[
-			topicManager.getTopicId(SMARTTopic.kyc),
-			topicManager.getTopicId(SMARTTopic.aml),
-		],
-		[], // TODO: fill in with the setup for ATK
-	]);
->>>>>>> bc96693a
 
 	const { tokenAddress, tokenIdentity, accessManager } = (await waitForEvent({
 		transactionHash,
