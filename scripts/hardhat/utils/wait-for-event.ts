import {
  type Abi,
  type Address,
  type ContractEventName,
  type DecodeEventLogReturnType,
  type Hex,
  type PublicClient,
  type TransactionReceipt,
  type WalletClient,
  decodeEventLog,
} from "viem";
import type { ViemContract } from "../deployer";
import { getPublicClient } from "./public-client";
import { waitForSuccess } from "./wait-for-success";
// Utility function to find specific event arguments from a transaction
export async function waitForEvent<
  const TAbi extends Abi,
  TEventName extends ContractEventName<TAbi>
>(params: {
  contract: ViemContract<TAbi, { public: PublicClient; wallet: WalletClient }>;
  transactionHash: Hex;
  eventName: TEventName;
}): Promise<DecodeEventLogReturnType<TAbi, TEventName>["args"] | null> {
  const { transactionHash, contract, eventName } = params;
  const contractAddress = contract.address;
  const abi = contract.abi;
  const publicClient = getPublicClient();

<<<<<<< HEAD
	const receipt: TransactionReceipt = await waitForSuccess(transactionHash);

	for (const log of receipt.logs) {
		if (log.address.toLowerCase() === contractAddress.toLowerCase()) {
			try {
				const decodedEvent = decodeEventLog({
					abi: abi,
					data: log.data,
					topics: log.topics,
					eventName: eventName,
				});
				// If decodeEventLog doesn't throw and finds the event, it means topics matched for the specific eventName.
				console.log(`Decoded ${eventName} event args:`, decodedEvent.args);
				return decodedEvent.args as DecodeEventLogReturnType<
					TAbi,
					TEventName
				>["args"];
			} catch (e) {
				// This log is from the correct contract but not the specific event we're looking for,
				// or it was not decodable as such. We can safely ignore this error and continue checking other logs.
				// console.debug(`Log from ${log.address} not matching ${eventName} or decoding error:`, e);
			}
		}
	}
	console.warn(
		`Transaction was successful, but could not find the ${eventName} event from contract ${contractAddress} in the logs.`,
		receipt.logs,
	);
	return null;
=======
  try {
    const receipt: TransactionReceipt =
      await publicClient.waitForTransactionReceipt({ hash: transactionHash });

    console.log("Transaction mined: ", receipt.status);

    if (receipt.status === "success") {
      for (const log of receipt.logs) {
        if (log.address.toLowerCase() === contractAddress.toLowerCase()) {
          try {
            const decodedEvent = decodeEventLog({
              abi: abi,
              data: log.data,
              topics: log.topics,
              eventName: eventName,
            });
            // If decodeEventLog doesn't throw and finds the event, it means topics matched for the specific eventName.
            console.log(`Decoded ${eventName} event args:`, decodedEvent.args);
            return decodedEvent.args as DecodeEventLogReturnType<
              TAbi,
              TEventName
            >["args"];
          } catch (e) {
            // This log is from the correct contract but not the specific event we're looking for,
            // or it was not decodable as such. We can safely ignore this error and continue checking other logs.
            // console.debug(`Log from ${log.address} not matching ${eventName} or decoding error:`, e);
          }
        }
      }
      console.warn(
        `Transaction was successful, but could not find the ${eventName} event from contract ${contractAddress} in the logs.`,
        receipt.logs
      );
      return null;
    }
    console.error(
      "Transaction failed. Status:",
      receipt.status,
      "Logs:",
      receipt.logs
    );
    return null;
  } catch (error) {
    console.error(
      "Error waiting for transaction receipt or processing it in findEventArgsFromTransaction:",
      error
    );
    return null;
  }
>>>>>>> a308c23e
}<|MERGE_RESOLUTION|>--- conflicted
+++ resolved
@@ -21,12 +21,11 @@
   transactionHash: Hex;
   eventName: TEventName;
 }): Promise<DecodeEventLogReturnType<TAbi, TEventName>["args"] | null> {
-  const { transactionHash, contract, eventName } = params;
-  const contractAddress = contract.address;
-  const abi = contract.abi;
-  const publicClient = getPublicClient();
+	const { transactionHash, contract, eventName } = params;
+	const contractAddress = contract.address;
+	const abi = contract.abi;
+	const publicClient = getPublicClient();
 
-<<<<<<< HEAD
 	const receipt: TransactionReceipt = await waitForSuccess(transactionHash);
 
 	for (const log of receipt.logs) {
@@ -56,55 +55,4 @@
 		receipt.logs,
 	);
 	return null;
-=======
-  try {
-    const receipt: TransactionReceipt =
-      await publicClient.waitForTransactionReceipt({ hash: transactionHash });
-
-    console.log("Transaction mined: ", receipt.status);
-
-    if (receipt.status === "success") {
-      for (const log of receipt.logs) {
-        if (log.address.toLowerCase() === contractAddress.toLowerCase()) {
-          try {
-            const decodedEvent = decodeEventLog({
-              abi: abi,
-              data: log.data,
-              topics: log.topics,
-              eventName: eventName,
-            });
-            // If decodeEventLog doesn't throw and finds the event, it means topics matched for the specific eventName.
-            console.log(`Decoded ${eventName} event args:`, decodedEvent.args);
-            return decodedEvent.args as DecodeEventLogReturnType<
-              TAbi,
-              TEventName
-            >["args"];
-          } catch (e) {
-            // This log is from the correct contract but not the specific event we're looking for,
-            // or it was not decodable as such. We can safely ignore this error and continue checking other logs.
-            // console.debug(`Log from ${log.address} not matching ${eventName} or decoding error:`, e);
-          }
-        }
-      }
-      console.warn(
-        `Transaction was successful, but could not find the ${eventName} event from contract ${contractAddress} in the logs.`,
-        receipt.logs
-      );
-      return null;
-    }
-    console.error(
-      "Transaction failed. Status:",
-      receipt.status,
-      "Logs:",
-      receipt.logs
-    );
-    return null;
-  } catch (error) {
-    console.error(
-      "Error waiting for transaction receipt or processing it in findEventArgsFromTransaction:",
-      error
-    );
-    return null;
-  }
->>>>>>> a308c23e
 }