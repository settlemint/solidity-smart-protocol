--- conflicted
+++ resolved
@@ -8,17 +8,10 @@
 const claimManagerRole = keccak256(toBytes("CLAIM_MANAGER_ROLE"));
 const identityIssuerRole = keccak256(toBytes("IDENTITY_ISSUER_ROLE"));
 const tokenIdentityIssuerRole = keccak256(
-<<<<<<< HEAD
-	toBytes("TOKEN_IDENTITY_ISSUER_ROLE")
-);
-const tokenIdentityIssuerAdminRole = keccak256(
-	toBytes("TOKEN_IDENTITY_ISSUER_ADMIN_ROLE")
-=======
   toBytes("TOKEN_IDENTITY_ISSUER_ROLE"),
 );
 const tokenIdentityIssuerAdminRole = keccak256(
   toBytes("TOKEN_IDENTITY_ISSUER_ADMIN_ROLE"),
->>>>>>> 4aa0cd66
 );
 const tokenDeployerRole = keccak256(toBytes("TOKEN_DEPLOYER_ROLE"));
 const storageModifierRole = keccak256(toBytes("STORAGE_MODIFIER_ROLE"));
@@ -31,23 +24,6 @@
 const emergencyRole = keccak256(toBytes("EMERGENCY_ROLE"));
 
 export const SMARTRoles = {
-<<<<<<< HEAD
-	defaultAdminRole,
-	// System Roles
-	registrarRole,
-	claimManagerRole,
-	identityIssuerRole,
-	tokenIdentityIssuerRole,
-	tokenIdentityIssuerAdminRole,
-	tokenDeployerRole,
-	storageModifierRole,
-	manageRegistriesRole,
-	// Asset Roles
-	tokenGovernanceRole,
-	supplyManagementRole,
-	custodianRole,
-	emergencyRole,
-=======
   defaultAdminRole,
   // System Roles
   registrarRole,
@@ -65,5 +41,4 @@
   supplyManagementRole,
   custodianRole,
   emergencyRole,
->>>>>>> 4aa0cd66
 } as const; // Using 'as const' for stricter typing if preferred