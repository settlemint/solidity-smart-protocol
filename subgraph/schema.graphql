# --------------------------------------------------
# SMART Indexer
# --------------------------------------------------

type Account @entity(immutable: false) {
  id: Bytes!
  isContract: Boolean!
<<<<<<< HEAD
  balances: [TokenBalance!]! @derivedFrom(field: "account")
=======
  identity: Identity
  country: Int!
>>>>>>> 47c3fe49
}

type Event @entity(immutable: true) {
  id: Bytes!
  eventName: String!
  txIndex: BigInt!
  blockNumber: BigInt!
  blockTimestamp: BigInt!
  transactionHash: Bytes!
  emitter: Account!
  sender: Account!
  involved: [Account!]!
  values: [EventValue!]! @derivedFrom(field: "entry")
}

type EventValue @entity(immutable: true) {
  id: Bytes!
  name: String!
  value: String!
  entry: Event!
}

type AccessControl @entity(immutable: false) {
  id: Bytes!
  admin: [Account!]!
  registrar: [Account!]!
  registrarAdmin: [Account!]!
  registrarGovernor: [Account!]!
  claimManager: [Account!]!
  identityIssuer: [Account!]!
  tokenIdentityIssuer: [Account!]!
  tokenIdentityIssuerAdmin: [Account!]!
  tokenDeployer: [Account!]!
  storageModifier: [Account!]!
  manageRegistries: [Account!]!
  tokenGovernance: [Account!]!
  supplyManagement: [Account!]!
  custodian: [Account!]!
  emergency: [Account!]!
}

type System @entity(immutable: false) {
  id: Bytes!
  accessControl: AccessControl!
  account: Account
  compliance: Compliance
  identityRegistryStorage: IdentityRegistryStorage
  identityFactory: IdentityFactory
  identityRegistry: IdentityRegistry
  trustedIssuersRegistry: TrustedIssuersRegistry
  topicSchemeRegistry: TopicSchemeRegistry
  tokenFactories: [TokenFactory!]! @derivedFrom(field: "system")
}

type Compliance @entity(immutable: false) {
  id: Bytes!
  account: Account!
}

type IdentityRegistryStorage @entity(immutable: false) {
  id: Bytes!
  accessControl: AccessControl!
  account: Account!
}

type IdentityFactory @entity(immutable: false) {
  id: Bytes!
  accessControl: AccessControl!
  account: Account!
}

type IdentityRegistry @entity(immutable: false) {
  id: Bytes!
  accessControl: AccessControl!
  account: Account!
  identities: [Identity!]! @derivedFrom(field: "registry")
  trustedIssuersRegistry: TrustedIssuersRegistry
  topicSchemeRegistry: TopicSchemeRegistry
  identityRegistryStorage: IdentityRegistryStorage
}

type TrustedIssuersRegistry @entity(immutable: false) {
  id: Bytes!
  accessControl: AccessControl!
  account: Account!
}

type TopicSchemeRegistry @entity(immutable: false) {
  id: Bytes!
  accessControl: AccessControl!
  account: Account!
  schemes: [TopicScheme!]! @derivedFrom(field: "registry")
}

type TopicScheme @entity(immutable: false) {
  id: Bytes!
  registry: TopicSchemeRegistry!
  signature: String!
  topicId: BigInt!
  enabled: Boolean!
}

type TokenFactory @entity(immutable: false) {
  id: Bytes!
  accessControl: AccessControl!
  type: String!
  system: System
  account: Account!
  tokens: [Token!]! @derivedFrom(field: "tokenFactory")
}

type Token @entity(immutable: false) {
  id: Bytes!
  account: Account!
<<<<<<< HEAD
  identity: TokenIdentity
  balances: [TokenBalance!]! @derivedFrom(field: "token")
=======
  accessControl: AccessControl
  identity: Identity
>>>>>>> 47c3fe49
  type: String!
  tokenFactory: TokenFactory
  name: String!
  symbol: String!
  decimals: Int!
  totalSupply: BigDecimal!
  totalSupplyExact: BigInt!
  pausable: TokenPausable
}

type TokenBalance @entity(immutable: false) {
  id: Bytes!
  token: Token!
  account: Account!
  value: BigDecimal!
  valueExact: BigInt!
  frozen: BigDecimal!
  frozenExact: BigInt!
  available: BigDecimal!
  availableExact: BigInt!
}

type TokenPausable @entity(immutable: false) {
  id: Bytes!
  paused: Boolean!
}

type Identity @entity(immutable: false) {
  id: Bytes!
  registry: IdentityRegistry
  claims: [IdentityClaim!]! @derivedFrom(field: "identity")
}

type IdentityClaim @entity(immutable: false) {
  id: Bytes!
  identity: Identity!
  issuer: Account
  uri: String
  revoked: Boolean!
  values: [IdentityClaimValue!]! @derivedFrom(field: "claim")
}

type IdentityClaimValue @entity(immutable: false) {
  id: Bytes!
  claim: IdentityClaim!
  key: String!
  value: String!
}<|MERGE_RESOLUTION|>--- conflicted
+++ resolved
@@ -5,12 +5,9 @@
 type Account @entity(immutable: false) {
   id: Bytes!
   isContract: Boolean!
-<<<<<<< HEAD
-  balances: [TokenBalance!]! @derivedFrom(field: "account")
-=======
   identity: Identity
   country: Int!
->>>>>>> 47c3fe49
+  balances: [TokenBalance!]! @derivedFrom(field: "account")
 }
 
 type Event @entity(immutable: true) {
@@ -125,13 +122,9 @@
 type Token @entity(immutable: false) {
   id: Bytes!
   account: Account!
-<<<<<<< HEAD
+  accessControl: AccessControl
   identity: TokenIdentity
   balances: [TokenBalance!]! @derivedFrom(field: "token")
-=======
-  accessControl: AccessControl
-  identity: Identity
->>>>>>> 47c3fe49
   type: String!
   tokenFactory: TokenFactory
   name: String!
