--- conflicted
+++ resolved
@@ -78,7 +78,8 @@
           handler: handleIdentityImplementationUpdated
         - event: IdentityRegistryImplementationUpdated(indexed address,indexed address)
           handler: handleIdentityRegistryImplementationUpdated
-        - event: IdentityRegistryStorageImplementationUpdated(indexed address,indexed
+        - event:
+            IdentityRegistryStorageImplementationUpdated(indexed address,indexed
             address)
           handler: handleIdentityRegistryStorageImplementationUpdated
         - event: TokenAccessManagerImplementationUpdated(indexed address,indexed address)
@@ -87,7 +88,8 @@
           handler: handleTokenFactoryCreated
         - event: TokenIdentityImplementationUpdated(indexed address,indexed address)
           handler: handleTokenIdentityImplementationUpdated
-        - event: TrustedIssuersRegistryImplementationUpdated(indexed address,indexed
+        - event:
+            TrustedIssuersRegistryImplementationUpdated(indexed address,indexed
             address)
           handler: handleTrustedIssuersRegistryImplementationUpdated
         - event: TopicSchemeRegistryImplementationUpdated(indexed address,indexed address)
@@ -114,7 +116,8 @@
         - event: TokenAssetCreated(indexed address,indexed address,indexed
             address,address)
           handler: handleTokenAssetCreated
-        - event: TokenImplementationUpdated(indexed address,indexed address,indexed
+        - event:
+            TokenImplementationUpdated(indexed address,indexed address,indexed
             address)
           handler: handleTokenImplementationUpdated
       file: ./src/token-factory/token-factory.ts
@@ -233,43 +236,20 @@
           handler: handleKeyAdded
         - event: KeyRemoved(indexed bytes32,indexed uint256,indexed uint256)
           handler: handleKeyRemoved
-<<<<<<< HEAD
-      file: ./src/token-identity/token-identity.ts
-  - kind: ethereum
-    name: Custodian
-    network: settlemint
-    source:
-      abi: Custodian
-=======
       file: ./src/identity/identity.ts
   - kind: ethereum
     name: IdentityFactory
     network: settlemint
     source:
       abi: IdentityFactory
->>>>>>> 47c3fe49
-    mapping:
-      kind: ethereum/events
-      apiVersion: 0.0.9
-      language: wasm/assemblyscript
-      entities:
-        - Address
-        - Event
-      abis:
-<<<<<<< HEAD
-        - name: Custodian
-          file: ../artifacts/contracts/extensions/custodian/ISMARTCustodian.sol/ISMARTCustodian.json
-      eventHandlers:
-        - event: AddressFrozen(indexed address,indexed address,indexed bool)
-          handler: handleAddressFrozen
-        - event: RecoverySuccess(indexed address,indexed address,indexed address,address)
-          handler: handleRecoverySuccess
-        - event: TokensFrozen(indexed address,indexed address,uint256)
-          handler: handleTokensFrozen
-        - event: TokensUnfrozen(indexed address,indexed address,uint256)
-          handler: handleTokensUnfrozen
-      file: ./src/custodian/custodian.ts
-=======
+    mapping:
+      kind: ethereum/events
+      apiVersion: 0.0.9
+      language: wasm/assemblyscript
+      entities:
+        - Address
+        - Event
+      abis:
         - name: IdentityFactory
           file: ../artifacts/contracts/system/identity-factory/ISMARTIdentityFactory.sol/ISMARTIdentityFactory.json
         - name: Token
@@ -336,4 +316,28 @@
         - event: TrustedIssuersRegistrySet(indexed address,indexed address)
           handler: handleTrustedIssuersRegistrySet
       file: ./src/identity-registry/identity-registry.ts
->>>>>>> 47c3fe49
+  - kind: ethereum
+    name: Custodian
+    network: settlemint
+    source:
+      abi: Custodian
+    mapping:
+      kind: ethereum/events
+      apiVersion: 0.0.9
+      language: wasm/assemblyscript
+      entities:
+        - Address
+        - Event
+      abis:
+        - name: Custodian
+          file: ../artifacts/contracts/extensions/custodian/ISMARTCustodian.sol/ISMARTCustodian.json
+      eventHandlers:
+        - event: AddressFrozen(indexed address,indexed address,indexed bool)
+          handler: handleAddressFrozen
+        - event: RecoverySuccess(indexed address,indexed address,indexed address,address)
+          handler: handleRecoverySuccess
+        - event: TokensFrozen(indexed address,indexed address,uint256)
+          handler: handleTokensFrozen
+        - event: TokensUnfrozen(indexed address,indexed address,uint256)
+          handler: handleTokensUnfrozen
+      file: ./src/custodian/custodian.ts