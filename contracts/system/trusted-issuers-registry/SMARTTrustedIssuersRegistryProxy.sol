--- conflicted
+++ resolved
@@ -28,9 +28,6 @@
 /// The UUPS pattern means that the upgrade logic itself is part of the implementation contract, not the proxy.
 /// This proxy primarily focuses on forwarding calls and ensuring that Ether transfers are not accidentally accepted.
 contract SMARTTrustedIssuersRegistryProxy is Proxy {
-<<<<<<< HEAD
-    // keccak256("org.smart.contracts.proxy.SMARTTrustedIssuersRegistryProxy.system")
-=======
     // ISMARTSystem private _system; // This was the old way of storing the system address.
     // It's replaced by using a specific storage slot to avoid collisions with implementation storage.
 
@@ -40,7 +37,6 @@
     /// @dev The value is `keccak256("org.smart.contracts.proxy.SMARTTrustedIssuersRegistryProxy.system")`.
     /// Using a namespaced slot like this is a best practice for upgradeable contracts to ensure that proxy storage
     /// does not overlap with implementation storage.
->>>>>>> 3cb56838
     bytes32 private constant _SYSTEM_SLOT = 0x6fdD361b4a051470236ba6ce1ab028e722825f0fa1553913cf9758f4e87c015e;
 
     /// @dev Internal function to securely store the address of the `ISMARTSystem` contract in the predefined
