--- conflicted
+++ resolved
@@ -38,12 +38,6 @@
 import { SMARTIdentityFactoryProxy } from "./identity-factory/SMARTIdentityFactoryProxy.sol";
 import { SMARTTokenFactoryProxy } from "./token-factory/SMARTTokenFactoryProxy.sol";
 /// @title SMARTSystem Contract
-<<<<<<< HEAD
-/// @notice Main contract for managing the SMART Protocol system components and their implementations.
-/// @dev This contract handles the deployment and upgrades of various modules like Compliance, Identity Registry, etc.
-/// It uses ERC2771Context for meta-transaction support and AccessControl for role-based permissions.
-
-=======
 /// @author SettleMint Tokenization Services
 /// @notice This is the main contract for managing the SMART Protocol system components, their implementations (logic
 /// contracts),
@@ -57,7 +51,6 @@
 /// trusted forwarder is used) and AccessControl for role-based permissions (restricting sensitive functions to
 /// authorized
 /// administrators). It also inherits ReentrancyGuard to protect against reentrancy attacks on certain functions.
->>>>>>> 3cb56838
 contract SMARTSystem is ISMARTSystem, ERC165, ERC2771Context, AccessControl, ReentrancyGuard {
     // Expected interface IDs used for validating implementation contracts.
     // These are unique identifiers for Solidity interfaces, ensuring that a contract claiming to be, for example,
@@ -72,40 +65,6 @@
     // Events are signals emitted by the contract that can be listened to by external applications or other contracts.
     // They are a way to log important state changes or actions.
 
-<<<<<<< HEAD
-    /// @notice Emitted when the compliance module implementation is updated.
-    /// @param newImplementation The address of the new compliance module implementation.
-    event ComplianceImplementationUpdated(address indexed sender, address indexed newImplementation);
-    /// @notice Emitted when the identity registry module implementation is updated.
-    /// @param newImplementation The address of the new identity registry module implementation.
-    event IdentityRegistryImplementationUpdated(address indexed sender, address indexed newImplementation);
-    /// @notice Emitted when the identity registry storage module implementation is updated.
-    /// @param newImplementation The address of the new identity registry storage module implementation.
-    event IdentityRegistryStorageImplementationUpdated(address indexed sender, address indexed newImplementation);
-    /// @notice Emitted when the trusted issuers registry module implementation is updated.
-    /// @param newImplementation The address of the new trusted issuers registry module implementation.
-    event TrustedIssuersRegistryImplementationUpdated(address indexed sender, address indexed newImplementation);
-    /// @notice Emitted when the identity factory module implementation is updated.
-    /// @param newImplementation The address of the new identity factory module implementation.
-    event IdentityFactoryImplementationUpdated(address indexed sender, address indexed newImplementation);
-    /// @notice Emitted when the investor identity module implementation is updated.
-    /// @param newImplementation The address of the new investor identity module implementation.
-    event IdentityImplementationUpdated(address indexed sender, address indexed newImplementation);
-    /// @notice Emitted when the token identity module implementation is updated.
-    /// @param newImplementation The address of the new token identity module implementation.
-    event TokenIdentityImplementationUpdated(address indexed sender, address indexed newImplementation);
-    /// @notice Emitted when the system has been bootstrapped, creating proxy contracts for all modules.
-    /// @param complianceProxy The address of the deployed SMARTComplianceProxy.
-    /// @param identityRegistryProxy The address of the deployed SMARTIdentityRegistryProxy.
-    /// @param identityRegistryStorageProxy The address of the deployed SMARTIdentityRegistryStorageProxy.
-    /// @param trustedIssuersRegistryProxy The address of the deployed SMARTTrustedIssuersRegistryProxy.
-    /// @param identityFactoryProxy The address of the deployed SMARTIdentityFactoryProxy.
-    event Bootstrapped(
-        address indexed sender,
-        address complianceProxy,
-        address identityRegistryProxy,
-        address identityRegistryStorageProxy,
-=======
     /// @notice Emitted when the implementation (logic contract) for the compliance module is updated.
     /// @param newImplementation The address of the new compliance module implementation contract.
     event ComplianceImplementationUpdated(address indexed newImplementation);
@@ -141,12 +100,10 @@
         address indexed complianceProxy,
         address indexed identityRegistryProxy,
         address indexed identityRegistryStorageProxy,
->>>>>>> 3cb56838
         address trustedIssuersRegistryProxy,
         address identityFactoryProxy
     );
 
-<<<<<<< HEAD
     /// @notice Emitted when a SMARTTokenFactory is registered.
     /// @param sender The address that registered the token factory.
     /// @param typeName The human-readable type name of the token factory.
@@ -156,15 +113,10 @@
         address indexed sender, string typeName, address proxyAddress, address implementationAddress, uint256 timestamp
     );
 
-    /// @notice Emitted when Ether is withdrawn from the contract by an admin.
-    /// @param to The address receiving the Ether.
-    /// @param amount The amount of Ether withdrawn.
-=======
     /// @notice Emitted when Ether (the native cryptocurrency of the blockchain) is withdrawn from this contract by an
     /// admin.
     /// @param to The address that received the withdrawn Ether.
     /// @param amount The amount of Ether (in wei) that was withdrawn.
->>>>>>> 3cb56838
     event EtherWithdrawn(address indexed to, uint256 amount);
 
     // --- State Variables ---
@@ -206,19 +158,16 @@
     address private _tokenIdentityImplementation;
     /// @dev Stores the address of the current token identity logic contract (template).
 
-<<<<<<< HEAD
     // Token Factories by Type
     mapping(bytes32 typeHash => address tokenFactoryImplementationAddress) private tokenFactoryImplementationsByType;
     mapping(bytes32 typeHash => address tokenFactoryProxyAddress) private tokenFactoryProxiesByType;
 
     // --- Internal Helper for Interface Check ---
-=======
     /// @dev Internal helper function to check if a given contract address (`implAddress`)
     /// supports a specific interface (`interfaceId`) using ERC165 introspection.
     /// ERC165 is a standard for publishing and detecting what interfaces a smart contract implements.
     /// @param implAddress The address of the contract to check.
     /// @param interfaceId The 4-byte identifier of the interface to check for support.
->>>>>>> 3cb56838
     function _checkInterface(address implAddress, bytes4 interfaceId) private view {
         // Allow zero address to pass here; specific `NotSet` errors are thrown elsewhere if an address is required but
         // zero.
@@ -320,9 +269,6 @@
     }
 
     // --- Bootstrap Function ---
-<<<<<<< HEAD
-    /// @inheritdoc ISMARTSystem
-=======
     /// @notice Deploys and initializes the proxy contracts for all core SMART modules.
     /// @dev This function is a critical step in setting up the SMARTSystem. It should typically be called once by an
     /// admin
@@ -337,7 +283,6 @@
     /// Reverts if any required implementation address (for compliance, identity registry, storage, trusted issuers,
     /// factory)
     /// is not set (i.e., is the zero address) before calling this function.
->>>>>>> 3cb56838
     function bootstrap() public onlyRole(DEFAULT_ADMIN_ROLE) nonReentrant {
         // --- Pre-condition Checks ---
         // Ensure all necessary implementation addresses are set before proceeding with proxy deployment.
@@ -398,12 +343,8 @@
 
         // Emit an event to log that bootstrapping is complete and to provide the addresses of the deployed proxies.
         emit Bootstrapped(
-<<<<<<< HEAD
             _msgSender(),
             _complianceProxy, // These will now use the updated state values
-=======
-            _complianceProxy, // These will now use the updated state values.
->>>>>>> 3cb56838
             _identityRegistryProxy,
             _identityRegistryStorageProxy,
             _trustedIssuersRegistryProxy,
@@ -440,10 +381,6 @@
     }
 
     // --- Implementation Setter Functions ---
-<<<<<<< HEAD
-    /// @notice Sets the compliance implementation address.
-    /// @param implementation The address of the new compliance implementation.
-=======
     // These functions allow an admin to update the logic contract addresses for the various modules and identity types.
     // This is crucial for upgrading the system or fixing bugs in implementation contracts without changing the
     // stable proxy addresses that other parts of the ecosystem interact with.
@@ -455,7 +392,6 @@
     /// interface.
     /// Emits a `ComplianceImplementationUpdated` event upon successful update.
     /// @param implementation The new address for the compliance module logic contract.
->>>>>>> 3cb56838
     function setComplianceImplementation(address implementation) public onlyRole(DEFAULT_ADMIN_ROLE) {
         if (implementation == address(0)) revert ComplianceImplementationNotSet();
         _checkInterface(implementation, _ISMART_COMPLIANCE_ID); // Ensure it supports the correct interface.
@@ -463,16 +399,11 @@
         emit ComplianceImplementationUpdated(_msgSender(), implementation);
     }
 
-<<<<<<< HEAD
-    /// @notice Sets the identity registry implementation address.
-    /// @param implementation The address of the new identity registry implementation.
-=======
     /// @notice Sets (updates) the address of the identity registry module's implementation (logic) contract.
     /// @dev Only callable by an address with the `DEFAULT_ADMIN_ROLE`.
     /// Reverts if the `implementation` address is zero or does not support `ISMARTIdentityRegistry`.
     /// Emits an `IdentityRegistryImplementationUpdated` event.
     /// @param implementation The new address for the identity registry logic contract.
->>>>>>> 3cb56838
     function setIdentityRegistryImplementation(address implementation) public onlyRole(DEFAULT_ADMIN_ROLE) {
         if (implementation == address(0)) revert IdentityRegistryImplementationNotSet();
         _checkInterface(implementation, _ISMART_IDENTITY_REGISTRY_ID);
@@ -480,16 +411,11 @@
         emit IdentityRegistryImplementationUpdated(_msgSender(), implementation);
     }
 
-<<<<<<< HEAD
-    /// @notice Sets the identity registry storage implementation address.
-    /// @param implementation The address of the new identity registry storage implementation.
-=======
     /// @notice Sets (updates) the address of the identity registry storage module's implementation (logic) contract.
     /// @dev Only callable by an address with the `DEFAULT_ADMIN_ROLE`.
     /// Reverts if `implementation` is zero or doesn't support `IERC3643IdentityRegistryStorage`.
     /// Emits an `IdentityRegistryStorageImplementationUpdated` event.
     /// @param implementation The new address for the identity registry storage logic contract.
->>>>>>> 3cb56838
     function setIdentityRegistryStorageImplementation(address implementation) public onlyRole(DEFAULT_ADMIN_ROLE) {
         if (implementation == address(0)) revert IdentityRegistryStorageImplementationNotSet();
         _checkInterface(implementation, _IERC3643_IDENTITY_REGISTRY_STORAGE_ID);
@@ -497,16 +423,11 @@
         emit IdentityRegistryStorageImplementationUpdated(_msgSender(), implementation);
     }
 
-<<<<<<< HEAD
-    /// @notice Sets the trusted issuers registry implementation address.
-    /// @param implementation The address of the new trusted issuers registry implementation.
-=======
     /// @notice Sets (updates) the address of the trusted issuers registry module's implementation (logic) contract.
     /// @dev Only callable by an address with the `DEFAULT_ADMIN_ROLE`.
     /// Reverts if `implementation` is zero or doesn't support `IERC3643TrustedIssuersRegistry`.
     /// Emits a `TrustedIssuersRegistryImplementationUpdated` event.
     /// @param implementation The new address for the trusted issuers registry logic contract.
->>>>>>> 3cb56838
     function setTrustedIssuersRegistryImplementation(address implementation) public onlyRole(DEFAULT_ADMIN_ROLE) {
         if (implementation == address(0)) revert TrustedIssuersRegistryImplementationNotSet();
         _checkInterface(implementation, _IERC3643_TRUSTED_ISSUERS_REGISTRY_ID);
@@ -514,16 +435,11 @@
         emit TrustedIssuersRegistryImplementationUpdated(_msgSender(), implementation);
     }
 
-<<<<<<< HEAD
-    /// @notice Sets the identity factory implementation address.
-    /// @param implementation The address of the new identity factory implementation.
-=======
     /// @notice Sets (updates) the address of the identity factory module's implementation (logic) contract.
     /// @dev Only callable by an address with the `DEFAULT_ADMIN_ROLE`.
     /// Reverts if `implementation` is zero or doesn't support `ISMARTIdentityFactory`.
     /// Emits an `IdentityFactoryImplementationUpdated` event.
     /// @param implementation The new address for the identity factory logic contract.
->>>>>>> 3cb56838
     function setIdentityFactoryImplementation(address implementation) public onlyRole(DEFAULT_ADMIN_ROLE) {
         if (implementation == address(0)) revert IdentityFactoryImplementationNotSet();
         _checkInterface(implementation, _ISMART_IDENTITY_FACTORY_ID);
@@ -531,16 +447,11 @@
         emit IdentityFactoryImplementationUpdated(_msgSender(), implementation);
     }
 
-<<<<<<< HEAD
-    /// @notice Sets the identity implementation address.
-    /// @param implementation The address of the new identity implementation.
-=======
     /// @notice Sets (updates) the address of the standard identity contract's implementation (logic template).
     /// @dev Only callable by an address with the `DEFAULT_ADMIN_ROLE`.
     /// Reverts if `implementation` is zero or doesn't support `IIdentity` (from OnchainID standard).
     /// Emits an `IdentityImplementationUpdated` event.
     /// @param implementation The new address for the standard identity logic template.
->>>>>>> 3cb56838
     function setIdentityImplementation(address implementation) public onlyRole(DEFAULT_ADMIN_ROLE) {
         if (implementation == address(0)) revert IdentityImplementationNotSet();
         _checkInterface(implementation, type(IIdentity).interfaceId);
@@ -548,16 +459,11 @@
         emit IdentityImplementationUpdated(_msgSender(), implementation);
     }
 
-<<<<<<< HEAD
-    /// @notice Sets the token identity implementation address.
-    /// @param implementation The address of the new token identity implementation.
-=======
     /// @notice Sets (updates) the address of the token identity contract's implementation (logic template).
     /// @dev Only callable by an address with the `DEFAULT_ADMIN_ROLE`.
     /// Reverts if `implementation` is zero or doesn't support `IIdentity` (from OnchainID standard).
     /// Emits a `TokenIdentityImplementationUpdated` event.
     /// @param implementation The new address for the token identity logic template.
->>>>>>> 3cb56838
     function setTokenIdentityImplementation(address implementation) public onlyRole(DEFAULT_ADMIN_ROLE) {
         if (implementation == address(0)) revert TokenIdentityImplementationNotSet();
         _checkInterface(implementation, type(IIdentity).interfaceId);
@@ -566,40 +472,6 @@
     }
 
     // --- Implementation Getter Functions ---
-<<<<<<< HEAD
-    /// @inheritdoc ISMARTSystem
-    function complianceImplementation() public view returns (address) {
-        return _complianceImplementation;
-    }
-
-    /// @inheritdoc ISMARTSystem
-    function identityRegistryImplementation() public view returns (address) {
-        return _identityRegistryImplementation;
-    }
-
-    /// @inheritdoc ISMARTSystem
-    function identityRegistryStorageImplementation() public view returns (address) {
-        return _identityRegistryStorageImplementation;
-    }
-
-    /// @inheritdoc ISMARTSystem
-    function trustedIssuersRegistryImplementation() public view returns (address) {
-        return _trustedIssuersRegistryImplementation;
-    }
-
-    /// @inheritdoc ISMARTSystem
-    function identityFactoryImplementation() public view returns (address) {
-        return _identityFactoryImplementation;
-    }
-
-    /// @inheritdoc ISMARTSystem
-    function identityImplementation() public view returns (address) {
-        return _identityImplementation;
-    }
-
-    /// @inheritdoc ISMARTSystem
-    function tokenIdentityImplementation() public view returns (address) {
-=======
     // These public view functions allow anyone to query the current implementation (logic contract) addresses
     // for the various modules and identity types. These are the addresses that the respective proxy contracts
     // will delegate calls to.
@@ -643,7 +515,6 @@
     /// @notice Gets the current address of the token identity contract's implementation (logic template).
     /// @return The address of the token identity logic template.
     function tokenIdentityImplementation() public view override returns (address) {
->>>>>>> 3cb56838
         return _tokenIdentityImplementation;
     }
 
@@ -653,42 +524,6 @@
     }
 
     // --- Proxy Getter Functions ---
-<<<<<<< HEAD
-    /// @inheritdoc ISMARTSystem
-    function complianceProxy() public view returns (address) {
-        return _complianceProxy;
-    }
-
-    /// @inheritdoc ISMARTSystem
-    function identityRegistryProxy() public view returns (address) {
-        return _identityRegistryProxy;
-    }
-
-    /// @inheritdoc ISMARTSystem
-    function identityRegistryStorageProxy() public view returns (address) {
-        return _identityRegistryStorageProxy;
-    }
-
-    /// @inheritdoc ISMARTSystem
-    function trustedIssuersRegistryProxy() public view returns (address) {
-        return _trustedIssuersRegistryProxy;
-    }
-
-    /// @inheritdoc ISMARTSystem
-    function identityFactoryProxy() public view returns (address) {
-        return _identityFactoryProxy;
-    }
-
-    /// @inheritdoc ISMARTSystem
-    function tokenFactoryProxy(bytes32 factoryTypeHash) public view returns (address) {
-        return tokenFactoryProxiesByType[factoryTypeHash];
-    }
-
-    /// @notice Allows an admin to withdraw any Ether held by this contract.
-    /// @dev This function is typically used to recover Ether sent to the contract accidentally
-    /// or if the constructor was made payable and received funds. It can only be called by an
-    /// address holding the DEFAULT_ADMIN_ROLE.
-=======
     // These public view functions allow anyone to query the stable addresses of the proxy contracts for each module.
     // Interactions with the SMART Protocol modules should always go through these proxy addresses.
 
@@ -728,7 +563,6 @@
     /// (admin).
     /// It reverts with `EtherWithdrawalFailed` if the Ether transfer fails for any reason.
     /// Emits an `EtherWithdrawn` event upon successful withdrawal.
->>>>>>> 3cb56838
     function withdrawEther() external onlyRole(DEFAULT_ADMIN_ROLE) {
         uint256 balance = address(this).balance; // Get the current Ether balance of this contract.
         if (balance > 0) {
