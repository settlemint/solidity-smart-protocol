// SPDX-License-Identifier: FSL-1.1-MIT
pragma solidity ^0.8.28;

import { Proxy } from "@openzeppelin/contracts/proxy/Proxy.sol";
import { IERC165 } from "@openzeppelin/contracts/utils/introspection/IERC165.sol";
import { StorageSlot } from "@openzeppelin/contracts/utils/StorageSlot.sol";
import { ISMARTSystem } from "../ISMARTSystem.sol";
import { SMARTComplianceImplementation } from "./SMARTComplianceImplementation.sol";
import {
    InitializationFailed,
    ComplianceImplementationNotSet,
    InvalidSystemAddress,
    ETHTransfersNotAllowed
} from "../SMARTSystemErrors.sol";

/// @title SMART Compliance Proxy Contract
/// @author SettleMint Tokenization Services
/// @notice This contract acts as an upgradeable proxy for the main SMART Compliance functionality.
/// @dev This proxy follows a pattern where the logic contract (implementation) can be changed without altering
/// the address that users and other contracts interact with. This is crucial for fixing bugs or adding features
/// to the compliance system post-deployment.
/// The address of the actual logic contract (`SMARTComplianceImplementation`) is retrieved from a central
/// `ISMARTSystem` contract. This means the `ISMARTSystem` contract governs which version of the compliance logic is
/// active.
/// This proxy inherits from OpenZeppelin's `Proxy` contract, which handles the low-level `delegatecall` logic
/// to forward calls to the implementation contract while maintaining the proxy's storage, address, and balance.
contract SMARTComplianceProxy is Proxy {
<<<<<<< HEAD
    // keccak256("org.smart.contracts.proxy.SMARTComplianceProxy.system")
=======
    /// @dev Storage slot used to store the address of the `ISMARTSystem` contract.
    /// Using a specific storage slot helps prevent storage collisions when upgrading the proxy itself or its
    /// implementation.
    /// This is a common pattern in upgradeable contracts.
    /// The value is `keccak256("org.smart.contracts.proxy.SMARTComplianceProxy.system")`.
>>>>>>> 3cb56838
    bytes32 private constant _SYSTEM_SLOT = 0x3c9a03fd17b2e1a4f04e739ba7ecf5b4195f2c7c8e2206e09c6426c1b549df2b;

    /// @notice Internal function to store the address of the `ISMARTSystem` contract in the designated storage slot.
    /// @dev This function is typically called during the proxy's construction or potentially during an upgrade
    /// if the system contract itself needed to be changed (though this is less common).
    /// It uses `StorageSlot.getAddressSlot` to safely access and write to the specific storage location.
    /// @param system_ The instance of the `ISMARTSystem` contract.
    function _setSystem(ISMARTSystem system_) internal {
        StorageSlot.getAddressSlot(_SYSTEM_SLOT).value = address(system_);
    }

    /// @notice Internal function to retrieve the address of the `ISMARTSystem` contract from its storage slot.
    /// @dev This function is used by other functions within the proxy (like `_implementation`) to know where
    /// to look up the current logic contract address.
    /// It uses `StorageSlot.getAddressSlot` to safely read the address.
    /// @return The instance of the `ISMARTSystem` contract currently configured for this proxy.
    function _getSystem() internal view returns (ISMARTSystem) {
        return ISMARTSystem(StorageSlot.getAddressSlot(_SYSTEM_SLOT).value);
    }

    /// @notice Constructor for the `SMARTComplianceProxy`.
    /// @dev This function is called only once when the proxy contract is deployed.
    /// Its primary responsibilities are:
    /// 1. Validate the provided `systemAddress`: Ensures it's not the zero address and that it implements the
    /// `ISMARTSystem` interface (via ERC165 check).
    /// 2. Store the `systemAddress` using `_setSystem`.
    /// 3. Retrieve the initial compliance logic implementation address from the `ISMARTSystem` contract.
    /// 4. Ensure the retrieved implementation address is not the zero address.
    /// 5. Initialize the logic contract: It makes a `delegatecall` to the `initialize` function of the
    /// `SMARTComplianceImplementation` contract.
    ///    This `initialize` call sets up the initial state of the logic contract *within the context of the proxy's
    /// storage*.
    ///    If this initialization `delegatecall` fails, the constructor reverts.
    /// @param systemAddress The address of the `ISMARTSystem` contract. This system contract is responsible for
    /// providing the address of the actual compliance logic (implementation) contract.
    constructor(address systemAddress) {
        // Validate that the provided systemAddress is a valid contract implementing ISMARTSystem
        if (systemAddress == address(0) || !IERC165(systemAddress).supportsInterface(type(ISMARTSystem).interfaceId)) {
            revert InvalidSystemAddress();
        }
        _setSystem(ISMARTSystem(systemAddress));

        ISMARTSystem system_ = _getSystem();
        address implementation = system_.complianceImplementation();

        // Ensure the ISMARTSystem contract has a compliance implementation configured.
        if (implementation == address(0)) revert ComplianceImplementationNotSet();

        // Prepare the data for the delegatecall to the implementation's initialize function.
        // This calls SMARTComplianceImplementation.initialize().
        bytes memory data = abi.encodeWithSelector(SMARTComplianceImplementation.initialize.selector);

        // Perform the delegatecall to initialize the implementation contract in the context of this proxy's storage.
        // slither-disable-next-line low-level-calls: Delegatecall is inherent to proxy functionality.
        (bool success,) = implementation.delegatecall(data);

        // If the initialization call failed, revert the proxy deployment.
        if (!success) revert InitializationFailed();
    }

    /// @notice Determines the address of the current logic/implementation contract.
    /// @dev This function is a core part of OpenZeppelin's `Proxy` contract machinery (specifically for EIP-1967).
    /// It is called internally by the `Proxy` contract before every external function call made to this proxy.
    /// The `Proxy` then uses this returned address to `delegatecall` the user's request to the correct logic contract.
    /// In this specific proxy, the implementation address is dynamically fetched from the `ISMARTSystem` contract.
    /// This allows the `ISMARTSystem` admin to upgrade the compliance logic system-wide by updating the address it
    /// returns.
    /// @return implementationAddress The current address of the `SMARTComplianceImplementation` contract that this
    /// proxy should delegate calls to.
    function _implementation() internal view override returns (address implementationAddress) {
        ISMARTSystem system_ = _getSystem();
        implementationAddress = system_.complianceImplementation();
    }

    /// @notice Rejects any direct Ether transfers to this proxy contract.
    /// @dev Proxy contracts typically should not hold Ether themselves unless specifically designed for it.
    /// The `payable` keyword makes the function able to receive Ether, but the `revert` statement ensures any attempts
    /// are rejected.
    /// This helps prevent accidental locking of funds.
    receive() external payable {
        revert ETHTransfersNotAllowed();
    }
}<|MERGE_RESOLUTION|>--- conflicted
+++ resolved
@@ -25,15 +25,11 @@
 /// This proxy inherits from OpenZeppelin's `Proxy` contract, which handles the low-level `delegatecall` logic
 /// to forward calls to the implementation contract while maintaining the proxy's storage, address, and balance.
 contract SMARTComplianceProxy is Proxy {
-<<<<<<< HEAD
-    // keccak256("org.smart.contracts.proxy.SMARTComplianceProxy.system")
-=======
     /// @dev Storage slot used to store the address of the `ISMARTSystem` contract.
     /// Using a specific storage slot helps prevent storage collisions when upgrading the proxy itself or its
     /// implementation.
     /// This is a common pattern in upgradeable contracts.
     /// The value is `keccak256("org.smart.contracts.proxy.SMARTComplianceProxy.system")`.
->>>>>>> 3cb56838
     bytes32 private constant _SYSTEM_SLOT = 0x3c9a03fd17b2e1a4f04e739ba7ecf5b4195f2c7c8e2206e09c6426c1b549df2b;
 
     /// @notice Internal function to store the address of the `ISMARTSystem` contract in the designated storage slot.
