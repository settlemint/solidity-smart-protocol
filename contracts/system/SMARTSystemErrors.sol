// SPDX-License-Identifier: FSL-1.1-MIT

pragma solidity ^0.8.28;

/// @notice Error indicating that an invalid system address was provided or encountered.
/// @dev This typically means an address expected to be a core system component (like a module proxy or implementation)
/// was found to be the zero address or an otherwise incorrect address during a critical operation.
error InvalidSystemAddress();

/// @notice Error indicating that a system initialization process failed.
/// @dev This could occur during the `bootstrap` phase of the `SMARTSystem` or during the constructor execution
/// of a critical component if a required setup step could not be completed successfully.
error InitializationFailed();

/// @notice Error indicating that the compliance module implementation address has not been set.
/// @dev This error is thrown if an operation requires the compliance module, but its logic contract address is
/// zero or has not been configured in the `SMARTSystem`.
error ComplianceImplementationNotSet();

/// @notice Error indicating that the identity registry implementation address has not been set.
/// @dev This error is thrown if an operation requires the identity registry, but its logic contract address is
/// zero or has not been configured in the `SMARTSystem`.
error IdentityRegistryImplementationNotSet();

/// @notice Error indicating that the identity registry storage implementation address has not been set.
/// @dev This error is thrown if an operation requires the identity registry storage, but its logic contract address is
/// zero or has not been configured in the `SMARTSystem`.
error IdentityRegistryStorageImplementationNotSet();

/// @notice Error indicating that the trusted issuers registry implementation address has not been set.
/// @dev This error is thrown if an operation requires the trusted issuers registry, but its logic contract address is
/// zero or has not been configured in the `SMARTSystem`.
error TrustedIssuersRegistryImplementationNotSet();

/// @notice Error indicating that the identity factory implementation address has not been set.
/// @dev This error is thrown if an operation requires the identity factory, but its logic contract address is
/// zero or has not been configured in the `SMARTSystem`.
error IdentityFactoryImplementationNotSet();

/// @notice Error indicating that the standard identity contract implementation address has not been set.
/// @dev This error is thrown if an operation requires the standard identity implementation (the template for user
/// identities), but its logic contract address is zero or has not been configured in the `SMARTSystem`.
error IdentityImplementationNotSet();

/// @notice Error indicating that the token identity contract implementation address has not been set.
/// @dev This error is thrown if an operation requires the token identity implementation (the template for
/// token-specific
/// identities), but its logic contract address is zero or has not been configured in the `SMARTSystem`.
error TokenIdentityImplementationNotSet();

/// @notice Error indicating that an index provided for accessing an array or list is out of its valid range.
/// @dev For example, trying to access the 5th element in an array that only has 3 elements.
/// @param index The invalid index that was attempted to be accessed.
/// @param length The actual length or size of the array/list.
error IndexOutOfBounds(uint256 index, uint256 length);

/// @notice Error indicating that an attempt was made to send Ether to a contract that does not allow or expect it.
/// @dev Many contracts are not designed to receive or hold Ether directly, and will revert such transactions to prevent
/// loss of funds or unexpected behavior.
error ETHTransfersNotAllowed();

/// @notice Error indicating that a provided implementation address does not support a required interface.
/// @dev When setting implementation addresses for modules (e.g., compliance, identity registry), the `SMARTSystem`
/// checks if these implementations adhere to specific standard interfaces (like `IERC165` and the module-specific
/// interface). If this check fails, this error is thrown.
/// @param implAddress The address of the implementation contract that failed the interface check.
/// @param interfaceId The bytes4 identifier of the interface that the `implAddress` was expected to support.
error InvalidImplementationInterface(address implAddress, bytes4 interfaceId);
<<<<<<< HEAD
error EtherWithdrawalFailed();
error InvalidTokenFactoryAddress();
error TokenFactoryImplementationNotSet(bytes32 registryTypeHash);
error TokenFactoryTypeAlreadyRegistered(bytes32 registryTypeHash);
error TokenImplementationNotSet();
=======

/// @notice Error indicating that an attempt to withdraw Ether from a contract failed.
/// @dev This can happen if the contract does not have enough Ether, or if the recipient address cannot accept Ether
/// (e.g., it's a contract without a payable fallback/receive function that reverts on Ether receipt).
error EtherWithdrawalFailed();
>>>>>>> 3cb56838
<|MERGE_RESOLUTION|>--- conflicted
+++ resolved
@@ -66,16 +66,12 @@
 /// @param implAddress The address of the implementation contract that failed the interface check.
 /// @param interfaceId The bytes4 identifier of the interface that the `implAddress` was expected to support.
 error InvalidImplementationInterface(address implAddress, bytes4 interfaceId);
-<<<<<<< HEAD
-error EtherWithdrawalFailed();
-error InvalidTokenFactoryAddress();
-error TokenFactoryImplementationNotSet(bytes32 registryTypeHash);
-error TokenFactoryTypeAlreadyRegistered(bytes32 registryTypeHash);
-error TokenImplementationNotSet();
-=======
 
 /// @notice Error indicating that an attempt to withdraw Ether from a contract failed.
 /// @dev This can happen if the contract does not have enough Ether, or if the recipient address cannot accept Ether
 /// (e.g., it's a contract without a payable fallback/receive function that reverts on Ether receipt).
 error EtherWithdrawalFailed();
->>>>>>> 3cb56838
+error InvalidTokenFactoryAddress();
+error TokenFactoryImplementationNotSet(bytes32 registryTypeHash);
+error TokenFactoryTypeAlreadyRegistered(bytes32 registryTypeHash);
+error TokenImplementationNotSet();