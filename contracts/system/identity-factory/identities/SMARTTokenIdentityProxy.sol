// SPDX-License-Identifier: GPL-3.0
pragma solidity ^0.8.28;

import { ISMARTSystem } from "../../ISMARTSystem.sol";
import { IERC165 } from "@openzeppelin/contracts/utils/introspection/IERC165.sol";
import { Proxy } from "@openzeppelin/contracts/proxy/Proxy.sol";
import { StorageSlot } from "@openzeppelin/contracts/utils/StorageSlot.sol";
import {
    InitializationFailed,
    IdentityImplementationNotSet,
    InvalidSystemAddress,
    ETHTransfersNotAllowed
} from "../../SMARTSystemErrors.sol";
import { ZeroAddressNotAllowed } from "../SMARTIdentityErrors.sol";
import { Identity } from "@onchainid/contracts/Identity.sol";

/// @title SMART Token Identity Proxy Contract (for Token-Bound Identities)
/// @author SettleMint Tokenization Services
/// @notice This contract serves as an upgradeable proxy for an on-chain identity specifically bound to a token
/// contract.
///         It is based on the ERC725 (OnchainID) standard for identity and uses ERC734 for key management.
/// @dev This proxy contract adheres to EIP-1967 for upgradeability. It holds the token identity's storage
///      (keys, claims, etc.) and its public address, while delegating all logic calls to a
/// `SMARTTokenIdentityImplementation` contract.
///      The address of this logic implementation is retrieved from the central `ISMARTSystem` contract via
/// `tokenIdentityImplementation()`,
///      allowing the underlying token identity logic to be upgraded without changing this proxy's address or losing its
/// state.
///      This proxy is typically created by the `SMARTIdentityFactoryImplementation` for a specific token.
contract SMARTTokenIdentityProxy is Proxy {
<<<<<<< HEAD
    // keccak256("org.smart.contracts.proxy.SMARTTokenIdentityProxy.system")
=======
    /// @dev Storage slot used to store the address of the `ISMARTSystem` contract, ensuring it doesn't collide with
    /// other storage variables.
    /// This specific slot `0x4daB14fe28c3f2b5015f84ab98dd06c520603d8d9f3317f1ae7537d2c65aef3c` is
    /// `keccak256("org.smart.contracts.proxy.SMARTTokenIdentityProxy.system")`.
>>>>>>> 3cb56838
    bytes32 private constant _SYSTEM_SLOT = 0x4daB14fe28c3f2b5015f84ab98dd06c520603d8d9f3317f1ae7537d2c65aef3c;

    /// @notice Internal function to securely store the address of the `ISMARTSystem` contract in the designated storage
    /// slot.
    /// @dev This is called once during the proxy's construction.
    /// @param system_ The instance of the `ISMARTSystem` contract to be stored.
    function _setSystem(ISMARTSystem system_) internal {
        StorageSlot.getAddressSlot(_SYSTEM_SLOT).value = address(system_);
    }

    /// @notice Internal function to securely retrieve the address of the `ISMARTSystem` contract from its storage slot.
    /// @dev This is used by the proxy to find out which `SMARTTokenIdentityImplementation` contract to delegate calls
    /// to.
    /// @return ISMARTSystem The instance of the `ISMARTSystem` contract currently configured for this proxy.
    function _getSystem() internal view returns (ISMARTSystem) {
        return ISMARTSystem(StorageSlot.getAddressSlot(_SYSTEM_SLOT).value);
    }

    /// @notice Constructor for the `SMARTTokenIdentityProxy`.
    /// @dev This function is called only once when this proxy contract is deployed (typically by the
    /// `SMARTIdentityFactory`).
    /// It initializes the proxy and the underlying token identity state:
    /// 1. Validates `systemAddress`: Ensures it's not `address(0)` and implements `ISMARTSystem` (via ERC165).
    /// 2. Stores `systemAddress` using `_setSystem`.
    /// 3. Validates `initialManagementKey`: Ensures it's not `address(0)`. This key will manage the token's identity.
    /// 4. Retrieves the `SMARTTokenIdentityImplementation` address from the `ISMARTSystem` contract (using
    /// `tokenIdentityImplementation()`).
    /// 5. Ensures this implementation address is configured (not `address(0)`), reverting with
    /// `IdentityImplementationNotSet` if not.
    /// 6. Performs a `delegatecall` to the `initialize` function of the `Identity` contract (which
    /// `SMARTTokenIdentityImplementation` inherits).
    ///    This `initialize(initialManagementKey)` call sets up the initial management key for this specific token
    /// identity instance
    ///    *within the storage context of this proxy*.
    ///    If this `delegatecall` fails, the proxy deployment reverts.
    /// @param systemAddress The address of the `ISMARTSystem` contract. This system contract provides the address of
    /// the `SMARTTokenIdentityImplementation` logic contract.
    /// @param initialManagementKey The address to be set as the first management key for this token's identity (e.g.,
    /// the token owner or a designated admin).
    constructor(address systemAddress, address initialManagementKey) {
        if (systemAddress == address(0) || !IERC165(systemAddress).supportsInterface(type(ISMARTSystem).interfaceId)) {
            revert InvalidSystemAddress();
        }
        _setSystem(ISMARTSystem(systemAddress));

        if (initialManagementKey == address(0)) revert ZeroAddressNotAllowed();

        ISMARTSystem system_ = _getSystem();
        address implementation = system_.tokenIdentityImplementation(); // Fetches the token-specific identity impl.
        if (implementation == address(0)) revert IdentityImplementationNotSet();

        // Prepare the call data for delegatecalling Identity.initialize(initialManagementKey)
        // The selector is for the initialize function in the OnchainID `Identity` contract.
        bytes memory data = abi.encodeWithSelector(Identity.initialize.selector, initialManagementKey);

        // Perform the delegatecall to initialize the identity logic in the context of this proxy's storage.
        // slither-disable-next-line low-level-calls: Delegatecall is inherent and fundamental to proxy functionality.
        (bool success,) = implementation.delegatecall(data);

        // If the initialization (via delegatecall) failed, revert the proxy deployment.
        if (!success) revert InitializationFailed();
    }

    /// @notice Determines the address of the current logic/implementation contract for this token identity proxy.
    /// @dev This function is a core part of OpenZeppelin's `Proxy` contract functionality (EIP-1967).
    ///      It's called internally by the `Proxy` base contract before every external function call made to this proxy.
    ///      The `Proxy` then `delegatecall`s the user's request to the address returned by this function.
    ///      Here, it fetches the `tokenIdentityImplementation` address from the `ISMARTSystem` contract.
    ///      This allows the `ISMARTSystem` admin to upgrade the token identity logic for all `SMARTTokenIdentityProxy`
    /// instances.
    /// @return address The current address of the `SMARTTokenIdentityImplementation` contract.
    function _implementation() internal view override returns (address) {
        ISMARTSystem system_ = _getSystem();
        return system_.tokenIdentityImplementation(); // Uses the token-specific implementation getter
    }

    /// @notice Rejects any direct Ether (ETH) transfers to this proxy contract.
    /// @dev Proxy contracts for token identities typically do not need to hold Ether themselves.
    ///      The `payable` keyword is required for `receive()` to be valid, but the `revert` ensures no ETH is accepted,
    ///      preventing accidental locking of funds in the proxy.
    receive() external payable {
        revert ETHTransfersNotAllowed();
    }
}<|MERGE_RESOLUTION|>--- conflicted
+++ resolved
@@ -28,14 +28,10 @@
 /// state.
 ///      This proxy is typically created by the `SMARTIdentityFactoryImplementation` for a specific token.
 contract SMARTTokenIdentityProxy is Proxy {
-<<<<<<< HEAD
-    // keccak256("org.smart.contracts.proxy.SMARTTokenIdentityProxy.system")
-=======
     /// @dev Storage slot used to store the address of the `ISMARTSystem` contract, ensuring it doesn't collide with
     /// other storage variables.
     /// This specific slot `0x4daB14fe28c3f2b5015f84ab98dd06c520603d8d9f3317f1ae7537d2c65aef3c` is
     /// `keccak256("org.smart.contracts.proxy.SMARTTokenIdentityProxy.system")`.
->>>>>>> 3cb56838
     bytes32 private constant _SYSTEM_SLOT = 0x4daB14fe28c3f2b5015f84ab98dd06c520603d8d9f3317f1ae7537d2c65aef3c;
 
     /// @notice Internal function to securely store the address of the `ISMARTSystem` contract in the designated storage
