// SPDX-License-Identifier: FSL-1.1-MIT
pragma solidity ^0.8.28;

import { Proxy } from "@openzeppelin/contracts/proxy/Proxy.sol";
import { IERC165 } from "@openzeppelin/contracts/utils/introspection/IERC165.sol";
import { StorageSlot } from "@openzeppelin/contracts/utils/StorageSlot.sol";
import { ISMARTSystem } from "../ISMARTSystem.sol";
import { SMARTIdentityFactoryImplementation } from "./SMARTIdentityFactoryImplementation.sol";
import {
    InitializationFailed,
    IdentityFactoryImplementationNotSet,
    InvalidSystemAddress,
    ETHTransfersNotAllowed
} from "../SMARTSystemErrors.sol";

/// @title SMART Identity Factory Proxy Contract
/// @author SettleMint Tokenization Services
/// @notice This contract acts as an upgradeable proxy for the `SMARTIdentityFactoryImplementation`.
/// @dev It follows the EIP-1967 standard for upgradeable proxies. This means that this contract (the proxy)
///      holds the storage and the public address that users interact with, while the logic (code execution)
///      is delegated to a separate implementation contract (`SMARTIdentityFactoryImplementation`).
///      The address of the current implementation contract is retrieved dynamically from the `ISMARTSystem` contract.
///      This allows the underlying identity factory logic to be upgraded without changing the proxy's address or losing
/// its state.
///      Inherits from OpenZeppelin's `Proxy` contract, which handles the low-level `delegatecall`.
contract SMARTIdentityFactoryProxy is Proxy {
<<<<<<< HEAD
    // keccak256("org.smart.contracts.proxy.SMARTIdentityFactoryProxy.system")
=======
    /// @dev Storage slot used to store the address of the `ISMARTSystem` contract, ensuring it doesn't collide with
    /// other storage variables.
    /// This specific slot `0x1a78f18b10619605209b8a247cac60491f01062a0a3901787532e80d6c2986c0` is
    /// `keccak256("org.smart.contracts.proxy.SMARTIdentityFactoryProxy.system")`.
    /// Using a constant, well-defined storage slot is a best practice for upgradeable contracts to prevent storage
    /// layout clashes.
>>>>>>> 3cb56838
    bytes32 private constant _SYSTEM_SLOT = 0x1a78f18b10619605209b8a247cac60491f01062a0a3901787532e80d6c2986c0;

    /// @notice Internal function to securely store the address of the `ISMARTSystem` contract in the designated storage
    /// slot.
    /// @dev This is typically called once during the proxy's construction.
    /// @param system_ The instance of the `ISMARTSystem` contract to be stored.
    function _setSystem(ISMARTSystem system_) internal {
        StorageSlot.getAddressSlot(_SYSTEM_SLOT).value = address(system_);
    }

    /// @notice Internal function to securely retrieve the address of the `ISMARTSystem` contract from its storage slot.
    /// @dev This is used by the proxy to find out which implementation contract to delegate calls to.
    /// @return ISMARTSystem The instance of the `ISMARTSystem` contract currently configured for this proxy.
    function _getSystem() internal view returns (ISMARTSystem) {
        return ISMARTSystem(StorageSlot.getAddressSlot(_SYSTEM_SLOT).value);
    }

    /// @notice Constructor for the `SMARTIdentityFactoryProxy`.
    /// @dev This function is called only once when the proxy contract is deployed.
    /// It performs critical setup steps:
    /// 1. Validates the provided `systemAddress`: Ensures it's not the zero address and that it correctly implements
    /// the `ISMARTSystem` interface (checked via ERC165 `supportsInterface`).
    /// 2. Stores the `systemAddress` using `_setSystem` in a specific storage slot.
    /// 3. Retrieves the initial `SMARTIdentityFactoryImplementation` address from the stored `ISMARTSystem` contract.
    /// 4. Ensures this retrieved implementation address is not the zero address (i.e., it's configured in the system).
    /// 5. Executes a `delegatecall` to the `initialize` function of the `SMARTIdentityFactoryImplementation` contract.
    ///    This `initialize` call sets up the initial state of the factory logic *within the storage context of this
    /// proxy*.
    ///    The `initialAdmin` is passed to this `initialize` function to set up initial ownership/roles for the factory.
    ///    If this initialization `delegatecall` fails, the proxy deployment will revert.
    /// @param systemAddress The address of the `ISMARTSystem` contract. This system contract is responsible for
    /// providing the address of the actual identity factory logic (implementation) contract.
    /// @param initialAdmin The address that will be granted initial administrative privileges (e.g.,
    /// `DEFAULT_ADMIN_ROLE`, `REGISTRAR_ROLE`) in the `SMARTIdentityFactoryImplementation` logic contract.
    constructor(address systemAddress, address initialAdmin) {
        // Validate that the provided systemAddress is a valid contract implementing ISMARTSystem
        if (systemAddress == address(0) || !IERC165(systemAddress).supportsInterface(type(ISMARTSystem).interfaceId)) {
            revert InvalidSystemAddress();
        }
        _setSystem(ISMARTSystem(systemAddress));

        ISMARTSystem system_ = _getSystem();
        address implementation = system_.identityFactoryImplementation();
        // Ensure the ISMARTSystem contract has an identity factory implementation configured.
        if (implementation == address(0)) revert IdentityFactoryImplementationNotSet();

        // Prepare the call data for the delegatecall to the implementation's initialize function.
        // This calls SMARTIdentityFactoryImplementation.initialize(systemAddress, initialAdmin).
        bytes memory data =
            abi.encodeWithSelector(SMARTIdentityFactoryImplementation.initialize.selector, systemAddress, initialAdmin);

        // Perform the delegatecall to initialize the implementation contract in the context of this proxy's storage.
        // slither-disable-next-line low-level-calls: Delegatecall is inherent and fundamental to proxy functionality.
        (bool success,) = implementation.delegatecall(data);

        // If the initialization call (via delegatecall) failed, revert the proxy deployment.
        if (!success) revert InitializationFailed();
    }

    /// @notice Determines the address of the current logic/implementation contract for the identity factory.
    /// @dev This function is a core part of OpenZeppelin's `Proxy` contract functionality (specifically for EIP-1967
    /// proxies).
    ///      It is called internally by the `Proxy` base contract before every external function call made to this
    /// proxy.
    ///      The `Proxy` then uses the address returned by this function to `delegatecall` the user's request to the
    /// correct logic contract.
    ///      In this specific proxy, the implementation address is dynamically fetched from the `ISMARTSystem` contract
    /// (via `_getSystem()`).
    ///      This allows an administrator of the `ISMARTSystem` to upgrade the identity factory logic system-wide by
    /// updating the
    ///      address returned by `system_.identityFactoryImplementation()`.
    /// @return address The current address of the `SMARTIdentityFactoryImplementation` contract that this proxy should
    /// delegate calls to.
    function _implementation() internal view override returns (address) {
        ISMARTSystem system_ = _getSystem();
        return system_.identityFactoryImplementation();
    }

    /// @notice Rejects any direct Ether (ETH) transfers to this proxy contract.
    /// @dev Proxy contracts typically should not hold Ether themselves, as their purpose is to manage storage and
    /// delegate calls.
    ///      Any Ether intended for the functionality should be handled by the logic contract if needed.
    ///      The `payable` keyword is required for `receive()` to be valid, but the `revert` ensures no ETH is accepted.
    ///      This helps prevent accidental locking of funds in the proxy.
    receive() external payable {
        revert ETHTransfersNotAllowed();
    }
}<|MERGE_RESOLUTION|>--- conflicted
+++ resolved
@@ -24,16 +24,12 @@
 /// its state.
 ///      Inherits from OpenZeppelin's `Proxy` contract, which handles the low-level `delegatecall`.
 contract SMARTIdentityFactoryProxy is Proxy {
-<<<<<<< HEAD
-    // keccak256("org.smart.contracts.proxy.SMARTIdentityFactoryProxy.system")
-=======
     /// @dev Storage slot used to store the address of the `ISMARTSystem` contract, ensuring it doesn't collide with
     /// other storage variables.
     /// This specific slot `0x1a78f18b10619605209b8a247cac60491f01062a0a3901787532e80d6c2986c0` is
     /// `keccak256("org.smart.contracts.proxy.SMARTIdentityFactoryProxy.system")`.
     /// Using a constant, well-defined storage slot is a best practice for upgradeable contracts to prevent storage
     /// layout clashes.
->>>>>>> 3cb56838
     bytes32 private constant _SYSTEM_SLOT = 0x1a78f18b10619605209b8a247cac60491f01062a0a3901787532e80d6c2986c0;
 
     /// @notice Internal function to securely store the address of the `ISMARTSystem` contract in the designated storage
