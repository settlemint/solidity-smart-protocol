// SPDX-License-Identifier: FSL-1.1-MIT
pragma solidity ^0.8.28;

import { SMARTSystem } from "./SMARTSystem.sol";
import {
    ComplianceImplementationNotSet,
    IdentityRegistryImplementationNotSet,
    IdentityRegistryStorageImplementationNotSet,
    TrustedIssuersRegistryImplementationNotSet,
    IdentityFactoryImplementationNotSet,
    IdentityImplementationNotSet,
    TokenIdentityImplementationNotSet,
    IndexOutOfBounds
} from "./SMARTSystemErrors.sol";
import { ERC2771Context } from "@openzeppelin/contracts/metatx/ERC2771Context.sol";

// --- Contract Definition ---

/// @title SMARTSystemFactory
/// @author SettleMint Tokenization Services
/// @notice This contract serves as a factory for deploying new instances of the `SMARTSystem` contract.
/// @dev It simplifies the deployment of `SMARTSystem` by using a predefined set of default implementation addresses
/// for the various modules (compliance, identity registry, etc.) that `SMARTSystem` manages.
/// This factory also supports meta-transactions through OpenZeppelin's `ERC2771Context`, allowing users to interact
/// with it (e.g., to create a new `SMARTSystem`) without paying for gas directly, provided a trusted forwarder is used.
/// The factory keeps track of all `SMARTSystem` instances it creates.
contract SMARTSystemFactory is ERC2771Context {
    // --- State Variables ---
    // Immutable variables are set once at construction and cannot be changed later, saving gas.

    /// @notice The default contract address for the compliance module's logic (implementation).
    /// @dev This address will be passed to newly created `SMARTSystem` instances as the initial compliance
    /// implementation.
    address public immutable defaultComplianceImplementation;
    /// @notice The default contract address for the identity registry module's logic (implementation).
    /// @dev This address will be passed to newly created `SMARTSystem` instances as the initial identity registry
    /// implementation.
    address public immutable defaultIdentityRegistryImplementation;
    /// @notice The default contract address for the identity registry storage module's logic (implementation).
    /// @dev This address will be passed to newly created `SMARTSystem` instances as the initial identity registry
    /// storage implementation.
    address public immutable defaultIdentityRegistryStorageImplementation;
    /// @notice The default contract address for the trusted issuers registry module's logic (implementation).
    /// @dev This address will be passed to newly created `SMARTSystem` instances as the initial trusted issuers
    /// registry implementation.
    address public immutable defaultTrustedIssuersRegistryImplementation;
    /// @notice The default contract address for the identity factory module's logic (implementation).
    /// @dev This address will be passed to newly created `SMARTSystem` instances as the initial identity factory
    /// implementation.
    address public immutable defaultIdentityFactoryImplementation;
    /// @notice The default contract address for the standard identity contract's logic (template/implementation).
    /// @dev This address will be passed to newly created `SMARTSystem` instances as the initial standard identity
    /// implementation.
    address public immutable defaultIdentityImplementation;
    /// @notice The default contract address for the token identity contract's logic (template/implementation).
    /// @dev This address will be passed to newly created `SMARTSystem` instances as the initial token identity
    /// implementation.
    address public immutable defaultTokenIdentityImplementation;
    /// @notice The address of the trusted forwarder contract used by this factory for meta-transactions (ERC2771).
    /// @dev This same forwarder address will also be passed to each new `SMARTSystem` instance created by this factory,
    /// enabling them to support meta-transactions as well.
    address public immutable factoryForwarder;

    /// @notice An array storing the addresses of all `SMARTSystem` instances that have been created by this factory.
    /// @dev This allows for easy tracking and retrieval of deployed systems.
    address[] public smartSystems;

    // --- Events ---

<<<<<<< HEAD
    /// @notice Emitted when a new SMARTSystem instance is successfully created.
    /// @param sender The address of the sender.
    /// @param systemAddress The address of the newly deployed SMARTSystem contract.
    /// @param initialAdmin The address set as the initial admin (DEFAULT_ADMIN_ROLE) for the new SMARTSystem.
    event SMARTSystemCreated(address indexed sender, address indexed systemAddress, address indexed initialAdmin);
=======
    /// @notice Emitted when a new `SMARTSystem` instance is successfully created and deployed by this factory.
    /// @param systemAddress The blockchain address of the newly deployed `SMARTSystem` contract.
    /// @param initialAdmin The address that was set as the initial administrator (holding `DEFAULT_ADMIN_ROLE`)
    /// for the new `SMARTSystem` instance. This is typically the address that called the `createSystem` function.
    event SMARTSystemCreated(address indexed systemAddress, address indexed initialAdmin);
>>>>>>> 3cb56838

    // --- Constructor ---

    /// @notice Constructs the `SMARTSystemFactory` contract.
    /// @dev This function is called only once when the factory contract is deployed.
    /// It initializes the immutable default implementation addresses for all core SMART modules and sets the trusted
    /// forwarder address.
    /// It performs crucial checks to ensure that none of the provided implementation addresses are the zero address, as
    /// these are
    /// essential for the proper functioning of the `SMARTSystem` instances that will be created.
    /// @param complianceImplementation_ The default address for the compliance module's logic contract.
    /// @param identityRegistryImplementation_ The default address for the identity registry module's logic contract.
    /// @param identityRegistryStorageImplementation_ The default address for the identity registry storage module's
    /// logic contract.
    /// @param trustedIssuersRegistryImplementation_ The default address for the trusted issuers registry module's logic
    /// contract.
    /// @param identityFactoryImplementation_ The default address for the identity factory module's logic contract.
    /// @param identityImplementation_ The default address for the standard identity contract's logic (template).
    /// @param tokenIdentityImplementation_ The default address for the token identity contract's logic (template).
    /// @param forwarder_ The address of the trusted forwarder contract to be used for meta-transactions (ERC2771).
    constructor(
        address complianceImplementation_,
        address identityRegistryImplementation_,
        address identityRegistryStorageImplementation_,
        address trustedIssuersRegistryImplementation_,
        address identityFactoryImplementation_,
        address identityImplementation_,
        address tokenIdentityImplementation_,
        address forwarder_
    )
        ERC2771Context(forwarder_) // Initializes ERC2771 support with the provided forwarder address.
    {
        // Perform critical checks: ensure no implementation address is the zero address.
        // Reverting here prevents deploying a factory that would create non-functional SMARTSystem instances.
        if (complianceImplementation_ == address(0)) revert ComplianceImplementationNotSet();
        if (identityRegistryImplementation_ == address(0)) revert IdentityRegistryImplementationNotSet();
        if (identityRegistryStorageImplementation_ == address(0)) {
            revert IdentityRegistryStorageImplementationNotSet();
        }
        if (trustedIssuersRegistryImplementation_ == address(0)) {
            revert TrustedIssuersRegistryImplementationNotSet();
        }
        if (identityFactoryImplementation_ == address(0)) {
            revert IdentityFactoryImplementationNotSet();
        }
        if (identityImplementation_ == address(0)) {
            revert IdentityImplementationNotSet(); // Assumes this custom error is defined in SMARTSystemErrors.sol
        }
        if (tokenIdentityImplementation_ == address(0)) {
            revert TokenIdentityImplementationNotSet(); // Assumes this custom error is defined in SMARTSystemErrors.sol
        }

        // Set the immutable state variables with the provided addresses.
        defaultComplianceImplementation = complianceImplementation_;
        defaultIdentityRegistryImplementation = identityRegistryImplementation_;
        defaultIdentityRegistryStorageImplementation = identityRegistryStorageImplementation_;
        defaultTrustedIssuersRegistryImplementation = trustedIssuersRegistryImplementation_;
        defaultIdentityFactoryImplementation = identityFactoryImplementation_;
        defaultIdentityImplementation = identityImplementation_;
        defaultTokenIdentityImplementation = tokenIdentityImplementation_;
        factoryForwarder = forwarder_; // Store the forwarder address for use by this factory and new systems.
    }

    // --- Public Functions ---

    /// @notice Creates and deploys a new `SMARTSystem` instance using the factory's stored default implementation
    /// addresses.
    /// @dev When this function is called, a new `SMARTSystem` contract is created on the blockchain.
    /// The caller of this function (which is `_msgSender()`, resolving to the original user in an ERC2771
    /// meta-transaction context)
    /// will be set as the initial administrator (granted `DEFAULT_ADMIN_ROLE`) of the newly created `SMARTSystem`.
    /// The new system's address is added to the `smartSystems` array for tracking, and a `SMARTSystemCreated` event is
    /// emitted.
    /// @return systemAddress The blockchain address of the newly created `SMARTSystem` contract.
    function createSystem() public returns (address systemAddress) {
        // Determine the initial admin for the new SMARTSystem.
        // _msgSender() correctly identifies the original user even if called via a trusted forwarder (ERC2771).
        address initialAdmin = _msgSender();

        // Deploy a new SMARTSystem contract instance.
        // It passes all the default implementation addresses stored in this factory, plus the factory's forwarder
        // address.
        SMARTSystem newSystem = new SMARTSystem(
            initialAdmin,
            defaultComplianceImplementation,
            defaultIdentityRegistryImplementation,
            defaultIdentityRegistryStorageImplementation,
            defaultTrustedIssuersRegistryImplementation,
            defaultIdentityFactoryImplementation,
            defaultIdentityImplementation,
            defaultTokenIdentityImplementation,
            factoryForwarder // The same forwarder is used for the new system.
        );

        // Get the address of the newly deployed contract.
        systemAddress = address(newSystem);
        // Add the new system's address to our tracking array.
        smartSystems.push(systemAddress);

<<<<<<< HEAD
        emit SMARTSystemCreated(initialAdmin, systemAddress, initialAdmin);
=======
        // Emit an event to log the creation, including the new system's address and its initial admin.
        emit SMARTSystemCreated(systemAddress, initialAdmin);
>>>>>>> 3cb56838

        // Return the address of the newly created system.
        return systemAddress;
    }

    /// @notice Gets the total number of `SMARTSystem` instances that have been created by this factory.
    /// @dev This is a view function, meaning it only reads blockchain state and does not cost gas to call (if called
    /// externally, not in a transaction).
    /// @return uint256 The count of `SMARTSystem` instances currently stored in the `smartSystems` array.
    function getSystemCount() public view returns (uint256) {
        return smartSystems.length;
    }

    /// @notice Gets the blockchain address of a `SMARTSystem` instance at a specific index in the list of created
    /// systems.
    /// @dev This allows retrieval of addresses for previously deployed `SMARTSystem` contracts.
    /// It will revert with an `IndexOutOfBounds` error if the provided `index` is greater than or equal to the
    /// current number of created systems (i.e., if `index >= smartSystems.length`).
    /// This is a view function.
    /// @param index The zero-based index of the desired `SMARTSystem` in the `smartSystems` array.
    /// @return address The blockchain address of the `SMARTSystem` contract found at the given `index`.
    function getSystemAtIndex(uint256 index) public view returns (address) {
        // Check for valid index to prevent errors.
        if (index >= smartSystems.length) revert IndexOutOfBounds(index, smartSystems.length);
        return smartSystems[index];
    }
}<|MERGE_RESOLUTION|>--- conflicted
+++ resolved
@@ -67,19 +67,11 @@
 
     // --- Events ---
 
-<<<<<<< HEAD
-    /// @notice Emitted when a new SMARTSystem instance is successfully created.
-    /// @param sender The address of the sender.
-    /// @param systemAddress The address of the newly deployed SMARTSystem contract.
-    /// @param initialAdmin The address set as the initial admin (DEFAULT_ADMIN_ROLE) for the new SMARTSystem.
-    event SMARTSystemCreated(address indexed sender, address indexed systemAddress, address indexed initialAdmin);
-=======
     /// @notice Emitted when a new `SMARTSystem` instance is successfully created and deployed by this factory.
     /// @param systemAddress The blockchain address of the newly deployed `SMARTSystem` contract.
     /// @param initialAdmin The address that was set as the initial administrator (holding `DEFAULT_ADMIN_ROLE`)
     /// for the new `SMARTSystem` instance. This is typically the address that called the `createSystem` function.
     event SMARTSystemCreated(address indexed systemAddress, address indexed initialAdmin);
->>>>>>> 3cb56838
 
     // --- Constructor ---
 
@@ -179,12 +171,8 @@
         // Add the new system's address to our tracking array.
         smartSystems.push(systemAddress);
 
-<<<<<<< HEAD
-        emit SMARTSystemCreated(initialAdmin, systemAddress, initialAdmin);
-=======
         // Emit an event to log the creation, including the new system's address and its initial admin.
         emit SMARTSystemCreated(systemAddress, initialAdmin);
->>>>>>> 3cb56838
 
         // Return the address of the newly created system.
         return systemAddress;
