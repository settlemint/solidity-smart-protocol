--- conflicted
+++ resolved
@@ -140,18 +140,6 @@
     /// @param systemAddress The system address to prevent cross-system collisions.
     /// @param saltInputData The ABI encoded data to be used for salt calculation.
     /// @return The calculated salt for CREATE2 deployment.
-<<<<<<< HEAD
-    function _calculateSalt(bytes memory saltInputData) internal view returns (bytes32) {
-        return keccak256(abi.encodePacked(saltInputData, address(this)));
-    }
-
-    /// @notice Calculates the salt for CREATE2 deployment of an access manager.
-    /// @dev Prepends "AccessManagerSalt" to the provided saltInputData and appends address(this).
-    /// @param saltInputData The ABI encoded data to be used for salt calculation.
-    /// @return The calculated salt for access manager CREATE2 deployment.
-    function _calculateAccessManagerSalt(bytes memory saltInputData) internal view returns (bytes32) {
-        return keccak256(abi.encodePacked("AccessManagerSalt", saltInputData, address(this)));
-=======
     function _calculateSalt(address systemAddress, bytes memory saltInputData) internal pure returns (bytes32) {
         return keccak256(abi.encode(systemAddress, saltInputData));
     }
@@ -188,7 +176,6 @@
         returns (bytes memory)
     {
         return abi.encode(name_, symbol_, decimals_);
->>>>>>> a308c23e
     }
 
     /// @notice Prepares the data required for access manager creation using CREATE2.
