--- conflicted
+++ resolved
@@ -282,7 +282,14 @@
      */
     function issuersRegistry() external view returns (IERC3643TrustedIssuersRegistry);
 
-<<<<<<< HEAD
+    /**
+     * @notice Returns the address of the `TopicSchemeRegistry` contract currently being used by this Identity
+     * Registry.
+     * @dev This allows external parties to inspect which topic scheme registry is active for validation.
+     * @return The address of the contract implementing `ISMARTTopicSchemeRegistry`.
+     */
+    function topicSchemeRegistry() external view returns (ISMARTTopicSchemeRegistry);
+
     // --- Lost Wallet View Functions ---
 
     /// @notice Checks if a wallet address has been marked as lost.
@@ -300,13 +307,4 @@
     /// @param identityContract The IIdentity contract.
     /// @return An array of lost wallet addresses.
     function getLostWalletsForIdentity(IIdentity identityContract) external view returns (address[] memory);
-=======
-    /**
-     * @notice Returns the address of the `TopicSchemeRegistry` contract currently being used by this Identity
-     * Registry.
-     * @dev This allows external parties to inspect which topic scheme registry is active for validation.
-     * @return The address of the contract implementing `ISMARTTopicSchemeRegistry`.
-     */
-    function topicSchemeRegistry() external view returns (ISMARTTopicSchemeRegistry);
->>>>>>> 20e5c3a1
 }