--- conflicted
+++ resolved
@@ -261,120 +261,6 @@
         }
     }
 
-<<<<<<< HEAD
-=======
-    /// @notice Internal core logic for recovering assets from a lost wallet to a new wallet.
-    /// @dev This is a complex operation involving token transfer, state migration, and identity registry updates.
-    ///      1. Reverts with `NoTokensToRecover` if `lostWallet` has zero balance.
-    ///      2. Retrieves the `identityRegistry` and `requiredClaimTopics` (assumed to be provided by the core
-    ///         SMART token functionality via `this.identityRegistry()` and `this.requiredClaimTopics()`).
-    ///      3. Verifies `lostWallet` and `newWallet` against these topics. Reverts with `RecoveryWalletsNotVerified`
-    ///         if a basic verification check fails (e.g., neither wallet is verified initially or linkage cannot be
-    /// established).
-    ///      4. Reverts with `RecoveryTargetAddressFrozen` if `newWallet` is currently fully frozen.
-    ///      5. Transfers the full `balance` from `lostWallet` to `newWallet` using `__custodian_executeTransferUpdate`
-    ///         with `__isForcedUpdate = true` to bypass hooks.
-    ///      6. Migrates partial freeze state: `__frozenTokens[lostWallet]` is moved to `__frozenTokens[newWallet]`,
-    ///         emitting `TokensUnfrozen` for `lostWallet` and `TokensFrozen` for `newWallet`.
-    ///      7. Migrates full freeze state: If `lostWallet` was frozen, `newWallet` is frozen and `lostWallet` is
-    /// unfrozen.
-    ///         Appropriate `AddressFrozen` events are emitted.
-    ///      8. Emits `RecoverySuccess` event.
-    ///      9. Interacts with the `identityRegistry`:
-    ///         - If `lostWallet` was verified, its registration details (country) are retrieved.
-    ///         - If `newWallet` was not verified, it's registered with the `investorOnchainID` and the retrieved
-    /// country.
-    ///         - The registration for `lostWallet` is deleted.
-    ///         This step requires the token contract to have `REGISTRAR_ROLE` on the `identityRegistry`.
-    /// @param lostWallet The address of the compromised or inaccessible wallet.
-    /// @param newWallet The address of the new wallet to recover assets to.
-    /// @param investorOnchainID The on-chain ID contract (`IIdentity`) of the investor, used for verification and
-    /// registration.
-    /// @return bool Always returns `true` on success (reverts on failure).
-    function _smart_recoveryAddress(
-        address lostWallet,
-        address newWallet,
-        address investorOnchainID
-    )
-        internal
-        virtual
-        returns (bool)
-    {
-        uint256 balance = __custodian_getBalance(lostWallet);
-        if (balance <= 0) revert NoTokensToRecover();
-
-        ISMARTIdentityRegistry registry = this.identityRegistry();
-        uint256[] memory topics = this.requiredClaimTopics();
-
-        bool lostWalletVerified = registry.isVerified(lostWallet, topics);
-        bool newWalletVerified = registry.isVerified(newWallet, topics);
-
-        // Basic sanity check for verification. More nuanced logic for registration/update happens below.
-        if (!lostWalletVerified && !newWalletVerified) {
-            // If neither is verified and investorOnchainID cannot link them, this is problematic.
-            // The actual linking/registration logic is complex and might depend on IdentityRegistry behavior.
-            // For now, this check ensures we don't proceed if there's no clear path to identity linkage.
-            revert RecoveryWalletsNotVerified();
-        }
-        if (__frozen[newWallet]) revert RecoveryTargetAddressFrozen(); // Cannot recover to a frozen new wallet
-
-        uint256 frozenTokens = __frozenTokens[lostWallet];
-        bool walletFrozen = __frozen[lostWallet];
-
-        // Execute token transfer, bypassing standard hooks.
-        __isForcedUpdate = true;
-        __custodian_executeTransferUpdate(lostWallet, newWallet, balance);
-        __isForcedUpdate = false;
-
-        // Migrate partial freeze state.
-        if (frozenTokens > 0) {
-            emit ISMARTCustodian.TokensUnfrozen(_smartSender(), lostWallet, frozenTokens);
-            __frozenTokens[lostWallet] = 0;
-            __frozenTokens[newWallet] = frozenTokens;
-            emit ISMARTCustodian.TokensFrozen(_smartSender(), newWallet, frozenTokens);
-        }
-
-        // Migrate full freeze state.
-        if (walletFrozen) {
-            __frozen[newWallet] = true;
-            __frozen[lostWallet] = false; // Ensure old wallet is explicitly unfrozen.
-            emit ISMARTCustodian.AddressFrozen(_smartSender(), newWallet, true);
-            emit ISMARTCustodian.AddressFrozen(_smartSender(), lostWallet, false);
-        } else if (__frozen[newWallet]) {
-            // Defensive: If newWallet was somehow frozen but old wasn't, ensure newWallet is unfrozen post-recovery.
-            __frozen[newWallet] = false;
-            emit ISMARTCustodian.AddressFrozen(_smartSender(), newWallet, false);
-        }
-
-        // Emit event *before* external calls to identity registry (reentrancy guard best practice).
-        emit ISMARTCustodian.RecoverySuccess(_smartSender(), lostWallet, newWallet, investorOnchainID);
-
-        // Update identity registry (Requires this contract to have REGISTRAR_ROLE on the registry).
-        if (lostWalletVerified) {
-            uint16 country = registry.investorCountry(lostWallet);
-            // If new wallet isn't verified, register it under the investorOnchainID using details from lost wallet.
-            if (!newWalletVerified) {
-                // This assumes investorOnchainID is a valid IIdentity contract for the investor.
-                registry.registerIdentity(newWallet, IIdentity(investorOnchainID), country);
-            }
-            // Whether newWallet was initially verified or just got registered, the old registration must be removed.
-            registry.deleteIdentity(lostWallet);
-        } else if (newWalletVerified) {
-            // Lost wallet wasn't verified, but new one is. If they share investorOnchainID, newWallet is primary.
-            // No action needed here as lostWallet wasn't registered to begin with (or its registration was invalid).
-        } else {
-            // Both were unverified initially. This state should have been caught by `RecoveryWalletsNotVerified`.
-            // If reached, it implies an issue with verification logic or a specific IdentityRegistry behavior
-            // not covered, e.g., if investorOnchainID itself is used to link/register a fresh newWallet.
-            // For safety, one might register newWallet here if that's the intended flow:
-            // registry.registerIdentity(newWallet, IIdentity(investorOnchainID), 0); // Assuming default country if
-            // unknown
-        }
-
-        return true;
-    }
-
->>>>>>> 20e5c3a1
     // -- View Functions --
 
     /// @inheritdoc ISMARTCustodian
